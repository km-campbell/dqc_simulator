# -*- coding: utf-8 -*-
"""
Software for controlling the simulated DQC hardware.

Designed to act on hardware created using 
:mod: `~dqc_simulator.hardware.dqc_creation`
"""

import pydynaa
from netsquid.components import instructions as instr
from netsquid.components.qprogram import QuantumProgram
from netsquid.nodes.node import Node
from netsquid.protocols.protocol import Signals, Protocol
from netsquid.protocols.nodeprotocols import NodeProtocol

from dqc_simulator.hardware.quantum_processors import QPU
from dqc_simulator.software.compilers import sort_greedily_by_node_and_time
from dqc_simulator.software.physical_layer import (
                                    Base4PhysicalLayerProtocol, 
                                    AbstractCentralSourceEntangleProtocol)
from dqc_simulator.util.helper import QDCSignals


class UnfinishedQuantumCircuitError(Exception):
    """
    Error to be raised when a quantum circuit has not run all the way through.
    """
    pass


class QpuOSProtocol(NodeProtocol):
    """
    Runs all operations for a given QPU.
    
    This protocol serves as the operating system for our QPU. It will be used
    as a subprotocol of another protocol (the `superprotocol`).
    
    Parameters
    ----------
    superprotocol : :class: `~netsquid.protocols.protocol.Protocol`
        The protocol that this will be a subprotocol of.
    gate_tuples : list of lists of tuples 
        The gates and primitives (blocks of gates and operations that are part 
        of remote gates or other DQC-specific operations) to be conducted. Each 
        sublist corresponds to the gates to be
        conducted on a time slice. The tuples represent the gates or primitives.
        Remote gates may have a list of 
        tuples as the first entry of a gate tuple if in the recv role to
        allow several local
        gates to be applied as part of the remote gate.
        Each gate_tuple in gate_tuples4this_node_and_time must have
        form:
        1) for single-qubit gate: (gate_type, qubit_index)
        2) for two-qubit gate: (gate_type, qubit_index1, qubit_index2)
        3) for remote gate primitive:
                either : i) (data_qubit_index or sometimes
                             index of qubit to be
                             teleported/distributed, 
                             other_node_name, scheme, role).
                                     OR
                         ii) (other_node_name, scheme, role)
                        
                              
            where othernode_name is the name attribute of a
            netsquid.nodes.Node object, and gate_type is an
            instruction from netsquid.components.instructions
    node : :class: `netsquid.nodes.node.Node`, subclass thereof or None, optional
        The QPU node that this protocol will act on. If None, a node should be
        set later before starting this protocol.
    name : str or None, optional
        Name of protocol. If None, the name of the class is used.
        
    Notes
    -----
<<<<<<< HEAD
    The implementation of this `NodeProtocol` extends beyond typical purview of
    Netsquid `Prototol`s. In particular, instead of using subprotocols, 
    the idea of subprotocols is generalised to a more general (sub)generator 
    object, with the crucial difference being that these subgenerators can 
    yield things that are not EventExpressions. That is not the case for 
    Protocols (or at least is not their intended use).
    
    This generalisation is 
    a less clean construction than that used by native Netsquid, however it 
    allows variables to be more easily passed between subprotocols acting on 
    the same QPU. 
=======
    The logic used in the _run_time_slice and, by extension, run methods of 
    this protocol is a generalisation of the use of subprotocols in NetSquid
    `~netsquid.protocols.protocol.Protocol`s. Subprotocols are 
    `~netsquid.protocols.protocol.Protocol`s and so their run method can only 
    yield `~pydynaa.core.EventExpression`s. This is clean because it is easy to 
    understand what is being yielded. However, here it was convenient to 
    make use of the fact that `Protocol` run methods are merely a specific 
    type of the more general python generator object. Generators can yield 
    anything and so rather than using `Protocol`s, whose run methods can yield
    only `EventExpressions`, I instead use generators that yield 
    `EventExpression`s, to indicate that something has happened in the sim, 
    AND variables that can be used by subsequent generators. 
    
    If subprotocols had been used it would have been necessary to send 
    variables, such as recently allocated comm-qubit indices and the 
    `QuantumProgram` being modified, as signals between the different 
    subprotocols. It becomes very complicated to make sure that subprotocols 
    which implement later instructions are actually started before the 
    subprotocols implementing earlier instructions so that the latter 
    subprotocols can wait on signals from the former. Ie, things like the 
    last used comm-qubit index become very hard to track. This is particularly 
    challenging to implement inside a simple if elif control flow. By contrast,
    with subgenerators, the relevant variables are returned after all 
    `EventExpression`s have been yielded, making the logic simpler.
>>>>>>> e7df9752
    """
    #The core idea of what follows is to add instructions to a QuantumProgram
    #until remote gates occur, at which point the program will be run to that 
    #point, re-initialised and then added to with instructions needed for the
    #part of the remote gate done on this node. The classical port names have
    #been chosen so that the sending and receiving port have the same f-string
    #but will have different names when this protocol is acted on the 
    #appropriate nodes

    def __init__(self, superprotocol, gate_tuples, 
                 node=None, name=None):
        super().__init__(node, name)
        self.single_qubit_subroutines = ('logged',)
        self.superprotocol = superprotocol
        self.gate_tuples = gate_tuples
        #adding attributes for tracking what gates have evaluated
        self._gate_tuples_evaluated = [[]]
        #the next attribute is for storing gate tuples for local gates added to
        #a QuantumProgram but not yet evaluated
        self._local_gate_tuples_pending = [] 
        self._max_num_time_slices = len(self.gate_tuples)
        #The following subgenerators are similar to subprotocols implemented
        #in functional form rather than as classes. Unlike subprotocols (as far
        #as I can tell), the protocol_subgenerators can yield variables
        #needed for subsequent processes as well as event expressions used to 
        #evolve the simulation in time (the latter part the subprotocols can
        #do).
        self.protocol_subgenerators = {"cat" : self._cat_subgenerator,
                                       "tp" : self._tp_subgenerator}
        self.ent_request_label = "ENT_REQUEST"
        self.ent_ready_label = "ENT_READY"
        self.ent_failed_label = "ENT_FAILED"
        self.start_time_slice_label = "START_TIME_SLICE"
        self.finished_time_slice_label = "FINISHED_TIME_SLICE"
        self.add_signal(self.ent_request_label)
        self.add_signal(self.ent_ready_label)
        self.add_signal(self.ent_failed_label)
        self.add_signal(self.start_time_slice_label)
        self.add_signal(self.finished_time_slice_label)
        self.add_signal(QDCSignals.RESULT_PRODUCED)
        
    def add_phys_layer(self, physical_layer_protocol):
        """
        Convenience method for adding physical layer.
        
        Parameters
        ----------
        physical_layer_protocol : :class: `~dqc_simulator.software.physical_layer.Base4PhysicalLayerProtocol`
            A physical layer protocol.
        """
        physical_layer_protocol.superprotocol = self
        self.add_subprotocol(physical_layer_protocol, 
                             name='physical_layer_protocol')

    def _flexi_program_apply(self, qprogram, gate_instr, qubit_indices, 
                             gate_op, output_key='last'):
        """
        Handles the possibility gate_op is not defined in the gate instruction.

        Such a scenario can be useful because it 
        allows one to define one PhysicalInstruction for a variety of gates,
        making it possible to implement gates of the form 
        gate_name(list_of_parameters) without having to define a 
        PhysicalInstruction for infinitely many possible parameter values.

        Parameters
        ----------
        qprogram : an instance of 
                   netsquid.netsquid.components.qprogram.QuantumProgram
            A quantum program.
        gate_instr : instance of netsquid.components.instructions.Instruction
            A quantum instruction describing a gate. Note, this may not 
            have the operator used to carry out the gate predefined. If the 
            operator is not incorporated in the instruction definition it is
            included in gate_op (see below).
        qubit_indices : int or list of int
            The indices of the qubits to act the instruction on.
        gate_op : instance of netsquid.qubits.operators.Operator
            The operator used to apply the quantum gate.
        output_key : str, optional
            Dictionary key to store instruction output with. Default
            is to store all output using the key last.
            
        .. todo::
            
            Handle situations where entanglement is successful or not 
            successful in _request_entanglement method (see comment there)
        """
        if gate_op is None:
            qprogram.apply(gate_instr, qubit_indices, output_key=output_key)
        else:
            qprogram.apply(gate_instr, qubit_indices, operator=gate_op,
                           output_key=output_key)
            
    def _request_entanglement(self, role, other_node_name, comm_qubit_indices,
                              num_entanglements2generate=1,
                              entanglement_type2generate='bell_pair'):
        """
        Requests entanglement.
        
        Passes entanglement request to link layer.

        Parameters
        ----------
        role : str
            Whether the QPU is a 'client' (initiating the handshake) or a 
            'server' (responding to the handshake.)
        other_node_name : str
            The name of the other QPU node between which entanglement should 
            be distributed.
        comm_qubit_indices : list of int
            The indices of the comm-qubits that should be used.
        num_entanglements2generate : int, optional
            The number of entanglements that should be distributed. Eg, for 
            bipartite entanglement this would be the number of entangled pairs.
            The default is 1.
        entanglement_type2generate : str, optional
            The type of entanglement to distribute. The default is 'bell_pair'.

        Yields
        ------
        None.

        """
        
        #send entanglement request to link layer specifying the other node
        #involved in the connection and the comm-qubit to be used:
        self.send_signal(self.ent_request_label, 
                         result=(role, other_node_name, comm_qubit_indices,
                                 num_entanglements2generate,
                                 entanglement_type2generate))
        #wait for entangled qubit to arrive in requested comm-qubit slot:
        wait4succsessful_ent = self.await_signal(
                                   self.subprotocols['physical_layer_protocol'],
                                   signal_label=self.ent_ready_label)
        wait4failed_ent = self.await_signal(
                              self.subprotocols['physical_layer_protocol'],
                              signal_label=self.ent_failed_label)
        evexpr = yield wait4succsessful_ent | wait4failed_ent
        #TO DO: handle the case where entanglement fails properly rather than 
        #raising an error.
        if evexpr.second_term.value: #if entanglement failed signal received
            raise NotImplementedError(
                     'Entanglement distribution has failed. If a using a '
                     'non-deterministic physical layer, this is most likely '
                     'because the max_num_ent_attempts has been '
                     'exceeded. At the moment, there is no handler in place '
                     'to deal with this scenario.')
            
    def _cat_entangle(self, program, other_node_name,
                      data_or_tele_qubit_index, classical_comm_port):
        yield self.node.qmemory.execute_program(program)
        self._gate_tuples_evaluated[-1].extend(self._local_gate_tuples_pending)
        #re-initialising self._local_gate_tuples_pending
        self._local_gate_tuples_pending = []

        program=QuantumProgram()
        if len(self.node.qmemory.comm_qubits_free) == 0: 
            #if there are NO comm_qubits free:
            #using first comm-qubit that's free with a
            #name unique to this role so that it can
            #be reused in the "disentangle_end" role
            raise Exception(f"Scheduling error: No"
                            f"comm-qubits free. There"
                            f" are too many remote" 
                            f"gates on {self.node.name}"
                            f"in this time slice")
        else:
            comm_qubit_index = self.node.qmemory.comm_qubits_free[0]
            #removing comm qubit being used from list
            #of available comm-qubits:
            if not self.node.qmemory.ebit_ready: #if there is no ebit ready:
                yield from self._request_entanglement('client', 
                                                      other_node_name, 
                                                      [comm_qubit_index])
            program.apply(instr.INSTR_CNOT,
                          [data_or_tele_qubit_index,
                          comm_qubit_index])
            program.apply(instr.INSTR_MEASURE, 
                          [comm_qubit_index],
                          output_key="ma")
            #run program to this point
            yield self.node.qmemory.execute_program(program)
            self._gate_tuples_evaluated[-1].extend(
                                               self._local_gate_tuples_pending)
            #re-initialising self._local_gate_tuples_pending
            self._local_gate_tuples_pending = []
            #comm-qubit is immediately freed by
            #measurement so is not deleted from
            #comm_qubits_free here
            ma, = program.output["ma"]
            classical_comm_port.tx_output(ma)
            program = QuantumProgram() #resetting
            return program #note that this will only be 
                                               #be returned after all the 
                                               #EventExpressions from the prev.
                                               #yield statements have been 
                                               #outputed 
        
    def _cat_correct(self, program, other_node_name, classical_comm_port):
        yield self.node.qmemory.execute_program(program)
        self._gate_tuples_evaluated[-1].extend(self._local_gate_tuples_pending)
        #re-initialising self._local_gate_tuples_pending
        self._local_gate_tuples_pending = []
        program=QuantumProgram()
        if len(self.node.qmemory.comm_qubits_free) == 0: 
            #if there are NO comm_qubits free:
            raise Exception(f"Scheduling error: No"
                            f" comm-qubits free. There"
                            f" are too many remote"
                            f" gates on"
                            f" {self.node.name} in "
                            f"this time slice")
        else: #if there are comm-qubits free
            #using first comm_qubit that's free with
            #name specific to role (so that it can be
            #found by "disentangle_start")
            comm_qubit_index = self.node.qmemory.comm_qubits_free[0]
            #removing comm qubit being used from list
            #of available comm-qubits:
            if not self.node.qmemory.ebit_ready: #if there is no ebit ready:
                yield from self._request_entanglement('server', 
                                                      other_node_name, 
                                                      [comm_qubit_index])
            del self.node.qmemory.comm_qubits_free[0]
            #wait for measurement result from _cat_entangle on the other node
            yield self.await_port_input(classical_comm_port)
            meas_result, = classical_comm_port.rx_input().items
            if meas_result == 1:
                program.apply(instr.INSTR_X, comm_qubit_index)
            elif meas_result != 0:
                raise ValueError('Measurement result must be an integer with '
                                 f'value 0 or 1. The current value, '
                                 f'{meas_result}, does not meet this criteria.'
                                 )
        return (comm_qubit_index, program) #note that this will only be 
                                           #be returned after all the 
                                           #EventExpressions from the prev.
                                           #yield statements have been 
                                           #outputed 
                                           
    def _cat_disentangle_start(self, program, comm_qubit_index, 
                           classical_comm_port):
        #don't need comm-qubit free to do this. It
        #will use the comm-qubit index defined in the 
        #last operation (ie, correct)
        program.apply(instr.INSTR_H, comm_qubit_index)
        program.apply(instr.INSTR_MEASURE, comm_qubit_index, output_key="mb")
        yield self.node.qmemory.execute_program(program)
        self._gate_tuples_evaluated[-1].extend(self._local_gate_tuples_pending)
        #re-initialising self._local_gate_tuples_pending
        self._local_gate_tuples_pending = []
        meas_result, = program.output["mb"]  
        program = QuantumProgram() #re-initialising
        classical_comm_port.tx_output(meas_result)
        #freeing comm-qubit now that it is not needed
        self.node.qmemory.comm_qubits_free = (self.node.qmemory.comm_qubits_free +
                                      [comm_qubit_index])
        #re-odering from smallest number to largest
        self.node.qmemory.comm_qubits_free.sort()
        return program
    
    def _cat_disentangle_end(self, program, classical_comm_port,
                             data_or_tele_qubit_index):
        yield self.await_port_input(classical_comm_port)
        meas_result, = (
            classical_comm_port.rx_input().items)
        if meas_result == 1:
            #correcting some qubit entangled in the
            #cat-entanglement step
            program.apply(instr.INSTR_Z, [data_or_tele_qubit_index])
            yield self.node.qmemory.execute_program(program)
            self._gate_tuples_evaluated[-1].extend(
                                               self._local_gate_tuples_pending)
            #re-initialising self._local_gate_tuples_pending
            self._local_gate_tuples_pending = []
            program = QuantumProgram()
        elif meas_result != 0:
            raise ValueError('Measurement result must be an integer with value'
                             f' 0 or 1. The current value, {meas_result}, does '
                             'not meet this criteria.')
        #if meas_result == 0, we do nothing. No gates are required.
        return program
    
    def _bsm(self, program, data_or_tele_qubit_index, other_node_name,
             classical_comm_port):
        yield self.node.qmemory.execute_program(program)
        self._gate_tuples_evaluated[-1].extend(self._local_gate_tuples_pending)
        #re-initialising self._local_gate_tuples_pending
        self._local_gate_tuples_pending = []
        program=QuantumProgram()
        if len(self.node.qmemory.comm_qubits_free) == 0 :
            #if there are no comm-qubits free:
            raise Exception(f"Scheduling error:"
                            f"No comm-qubits free."
                            f" There are too many "
                            f"remote gates on "
                            f" {self.node.name} in"
                            f" this time slice")
        else: #if there are comm-qubits free
            comm_qubit_index = self.node.qmemory.comm_qubits_free[0]
            #there is no need to delete a comm-qubit 
            #it will be restored at the end of this 
            #block
            if (data_or_tele_qubit_index == -1 and
                len(self.node.qmemory.comm_qubits_free) <
                len(self.node.qmemory.comm_qubit_positions)):
                #letting qubit to be teleported be the 
                #last used communication qubit from the 
                #prev time-slice
                data_or_tele_qubit_index = comm_qubit_index - 1
            if not self.node.qmemory.ebit_ready: 
                yield from self._request_entanglement('client', 
                                                      other_node_name, 
                                                      [comm_qubit_index])
            program.apply(instr.INSTR_CNOT, [data_or_tele_qubit_index, 
                          comm_qubit_index])
            program.apply(instr.INSTR_H, [data_or_tele_qubit_index])
            program.apply(instr.INSTR_MEASURE, [comm_qubit_index],
                          output_key="m1")
# =============================================================================
#                                     #discarding the comm qubit to allow
#                                     #another one to be retrieved.
#                                     #Physically, this can be thought of as
#                                     #reinitialising
#                                     #the comm-qubit prior to entangling it
#                                     #with another photon
#                                     program.apply(instr.INSTR_DISCARD,
#                                                   comm_qubit_index)
# =============================================================================
            program.apply(instr.INSTR_MEASURE, [data_or_tele_qubit_index],
                          output_key = "m2")
            yield self.node.qmemory.execute_program(program)
            self._gate_tuples_evaluated[-1].extend(
                                               self._local_gate_tuples_pending)
            #re-initialising self._local_gate_tuples_pending
            self._local_gate_tuples_pending = []
            m1, = program.output["m1"]
            m2, = program.output["m2"]
            program = QuantumProgram()
            #re-setting data-qubit to zero after
            #measurement (comm-qubit already reset
            #when entanglement re-distributed)
            #TO DO: GET THIS TO TAKE SAME TIME AS 
            #APPLYING AN X-GATE controlled by the 
            #measurement result.
            program.apply(instr.INSTR_INIT, data_or_tele_qubit_index)
            yield self.node.qmemory.execute_program(program)
            self._gate_tuples_evaluated[-1].extend(
                                               self._local_gate_tuples_pending)
            #re-initialising self._local_gate_tuples_pending
            self._local_gate_tuples_pending = []
            program = QuantumProgram()
            classical_comm_port.tx_output((m1, m2))
            if data_or_tele_qubit_index in self.node.qmemory.comm_qubit_positions:
                #freeing comm_qubit now that it has been
                #measured
                self.node.qmemory.comm_qubits_free = (self.node.qmemory.comm_qubits_free + 
                                              [data_or_tele_qubit_index])
                #re-ordering from smallest number to
                #largest
                self.node.qmemory.comm_qubits_free.sort()
        return program
    
    def _handle_meas_results4tp_correct(self, meas_results, index, program):
        error_msg = ('All elements of meas_results must be integers with value'
                     ' 0 or 1. The current meas_results, which have the value,'
                     f' {meas_results} do not meet this criteria')
        if meas_results[0] == 1:
            program.apply(instr.INSTR_X, index)
        elif meas_results[0] != 0:
            raise ValueError(error_msg)
        #elif meas_results[0] == 0, do nothing
        if meas_results[1] == 1:
            program.apply(instr.INSTR_Z, index)
        elif meas_results[1] != 0:
            raise ValueError(error_msg)
        #elif meas_results[1] == 0, do nothing
    
    def _tp_correct(self, program, other_node_name,
                    classical_comm_port, reserve_comm_qubit, swap_commNdata,
                    data_qubit_index=None):
        """
        

        Parameters
        ----------
        program : TYPE
            DESCRIPTION.
        other_node_name : TYPE
            DESCRIPTION.
        classical_comm_port : TYPE
            DESCRIPTION.
        reserve_comm_qubit : bool
            Whether or not to reserve the comm-qubit being used, so that the
            state teleported there cannot be overwritten. Will reserve if True.
        swap_commNdata : bool
            Whether to swap the data qubit and comm qubit prior to applying
            measurement dependent gates.
        data_qubit_index : int
            The index of the data qubit index to SWAP the comm qubit index with
            if swap_commNdata == True

        Raises
        ------
        Exception
            DESCRIPTION.

        Yields
        ------
        TYPE
            DESCRIPTION.
        TYPE
            DESCRIPTION.

        """
        yield self.node.qmemory.execute_program(program)
        self._gate_tuples_evaluated[-1].extend(self._local_gate_tuples_pending)
        #re-initialising self._local_gate_tuples_pending
        self._local_gate_tuples_pending = []
        program=QuantumProgram()
        if len(self.node.qmemory.comm_qubits_free) == 0 :
            #if there are no comm-qubits free:
            raise Exception(f"Scheduling error: No "
                            f" comm-qubits free. "
                            f"There are too many"
                            f" remote gates on "
                            f"{self.node.name} in "
                            f"this time slice")
        else: #if there are comm-qubits free
            #establishing new comm-qubit for the current
            #teleportation
            comm_qubit_index = self.node.qmemory.comm_qubits_free[0]
            if reserve_comm_qubit:
                del self.node.qmemory.comm_qubits_free[0]
            #removing comm qubit being used from list of 
            #available comm-qubits:
            if not self.node.qmemory.ebit_ready:#if there is no ebit ready:
                yield from self._request_entanglement('server', 
                                                      other_node_name, 
                                                      [comm_qubit_index])
            yield self.await_port_input(classical_comm_port)
            meas_results, = classical_comm_port.rx_input().items
            if swap_commNdata:
# =============================================================================
#                 program.apply(instr.INSTR_CNOT, [comm_qubit_index,
#                                                  data_qubit_index])
#                 program.apply(instr.INSTR_CNOT, [data_qubit_index,
#                                                  comm_qubit_index])
#                 program.apply(instr.INSTR_CNOT, [comm_qubit_index,
#                                                  data_qubit_index])
# =============================================================================
                program.apply(instr.INSTR_SWAP, [comm_qubit_index,
                                                 data_qubit_index])
                self._handle_meas_results4tp_correct(meas_results, 
                                                     data_qubit_index, 
                                                     program)
            else:
                self._handle_meas_results4tp_correct(meas_results, 
                                                     comm_qubit_index, 
                                                     program)
            yield self.node.qmemory.execute_program(program)
            self._gate_tuples_evaluated[-1].extend(
                                               self._local_gate_tuples_pending)
            #re-initialising self._local_gate_tuples_pending
            self._local_gate_tuples_pending = []
            program = QuantumProgram()
        return (comm_qubit_index, program)
    
    def _cat_subgenerator(self, role, program, other_node_name,
                          data_or_tele_qubit_index,
                          classical_comm_port,
                          comm_qubit_index):
# =============================================================================
#         #commented out block is alternative implementation. It is more easily
#         #extensible but I think maybe a little harder to understand, in the 
#         #sense that it hides which subgenerators change what variables:
#         cat_subgenerator_funcs = {
#                              "entangle" : self._cat_entangle(other_node_name,
#                                                              comm_qubit_index,
#                                                              ent_request_port),
#                              "correct" : self._cat_correct(program, 
#                                                            other_node_name,
#                                                            classical_comm_port,
#                                                            ent_request_port),
#                              "disentangle_start" : self._cat_disentangle_start(
#                                                         program,
#                                                         comm_qubit_index, 
#                                                         classical_comm_port),
#                              "disentangle_end" : self._cat_disentangle_end(
#                                                     program, 
#                                                     classical_comm_port,
#                                                     data_or_tele_qubit_index)}
#         evexpr_or_vars = yield from self.cat_subgenerator_funcs[role]
# =============================================================================

        if role == "entangle":
            evexpr_or_program = yield from self._cat_entangle(
                                    program, 
                                    other_node_name,
                                    data_or_tele_qubit_index,
                                    classical_comm_port)
            #output will be EventExpression until end of 
            #generator is reached when it will instead 
            #be tuple of useful variables to pass on to 
            #subsequent code. The following works on the 
            #tuple:
            program = evexpr_or_program
                
        elif role == "correct":
            evexpr_or_tuple = yield from self._cat_correct(
                                    program, 
                                    other_node_name,
                                    classical_comm_port)
            #output will be EventExpression until end of 
            #generator is reached when it will instead 
            #be tuple of useful variables to pass on to 
            #subsequent code. The following works on the 
            #tuple:
            comm_qubit_index = evexpr_or_tuple[0]
            program = evexpr_or_tuple[1]

        elif role == "disentangle_start":
            evexpr_or_program = ( 
                yield from self._cat_disentangle_start(
                                    program,
                                    comm_qubit_index, 
                                    classical_comm_port))
            program = evexpr_or_program
            
        elif role == "disentangle_end":
            evexpr_or_program = ( 
                yield from self._cat_disentangle_end(
                                program, 
                                classical_comm_port,
                                data_or_tele_qubit_index))
            program = evexpr_or_program
            
        else:
            raise ValueError(
                "final element of gate_tuple is not valid"
                " role")
        return (comm_qubit_index, program)
            
    def _tp_subgenerator(self, role, program, other_node_name,
                         data_or_tele_qubit_index,
                         classical_comm_port,
                         comm_qubit_index):
        
        if role == "bsm":
            evexpr_or_program = (
                yield from self._bsm(
                    program, 
                    data_or_tele_qubit_index,
                    other_node_name,
                    classical_comm_port))
            program = evexpr_or_program

        elif role == "correct":
            reserve_comm_qubit = True
            swap_commNdata = False
            evexpr_or_tuple = (
                yield from self._tp_correct(
                    program,
                    other_node_name,
                    classical_comm_port,
                    reserve_comm_qubit,
                    swap_commNdata))
            comm_qubit_index = evexpr_or_tuple[0]
            program = evexpr_or_tuple[1]
                
        elif role == "correct4tele_only":
            reserve_comm_qubit = False
            swap_commNdata = False
            evexpr_or_tuple = (
                yield from self._tp_correct(
                    program,
                    other_node_name,
                    classical_comm_port,
                    reserve_comm_qubit,
                    swap_commNdata))
            comm_qubit_index = evexpr_or_tuple[0]
            program = evexpr_or_tuple[1]
            
        elif role == "swap_then_correct":
            reserve_comm_qubit = False
            swap_commNdata = True
            evexpr_or_tuple = (
                yield from self._tp_correct(
                    program,
                    other_node_name,
                    classical_comm_port,
                    reserve_comm_qubit,
                    swap_commNdata,
                    data_qubit_index=data_or_tele_qubit_index))
            comm_qubit_index = evexpr_or_tuple[0]
            program = evexpr_or_tuple[1]
                
        else:
            raise ValueError(
                "final element of gate_tuple is not valid"
                " role")
        return (comm_qubit_index, program)
    
    #SHOULD the following be implemented as a protocol in its own right along 
    #with all primitives?
    def _logged_instr(self, program, gate_tuple):
        """
        Subgenerator that carries out a single-qubit subroutine in which a 
        single-qubit gate is conducted and the result logged.
        
        This is most likely to be used for a measurements of some type (ie, the
        single-qubit gate is a measurement in some basis).

        Parameters
        ----------
        gate_instr : `~netsquid.components.instructions.Instruction`
            The single-qubit gate to carry out a logged version of. In most 
            cases this will be measurement in some basis.
        qubit_index : int
            The qubit to act on.
        
        Yields
        -------
        `~pydynaa.core.EventExpression`
            These allow the sim to wait on Events to happen.
        
        """
        while True:
            gate_instr, gate_op = self._get_gate_instruction_and_op(gate_tuple)
            ancilla_qubit_index = gate_tuple[1]
            yield self.node.qmemory.execute_program(program)
            self._gate_tuples_evaluated[-1].extend(self._local_gate_tuples_pending)
            #re-initialising self._local_gate_tuples_pending
            self._local_gate_tuples_pending = []
            program=QuantumProgram()
            self._flexi_program_apply(program, gate_instr, ancilla_qubit_index, 
                                      gate_op,
                                      output_key='result')
            yield self.node.qmemory.execute_program(program)
            result, = program.output['result']
            self.send_signal(QDCSignals.RESULT_PRODUCED, 
                             result=(result, ancilla_qubit_index))
            self._gate_tuples_evaluated[-1].append(gate_tuple)
            break
        
    def _get_gate_instruction_and_op(self, gate_tuple):
        gate_instr = gate_tuple[0] 
        #handling gate types with associated parameters:
        try: #if gate_instr is iterable:
            gate_op = gate_instr[1]
            gate_instr = gate_instr[0]
        except TypeError: #elif gate_instr is not iterable
            gate_op = None
        return gate_instr, gate_op
        
    def _handle_single_qubit_gate(self, program, gate_tuple):
        gate_instr, gate_op = self._get_gate_instruction_and_op(gate_tuple)
        qubit_index = gate_tuple[1]
        self._flexi_program_apply(program, gate_instr, qubit_index,
                                  gate_op)
        self._local_gate_tuples_pending.append(gate_tuple)
        #self._local_gate_tuples_pending will be added to 
        #self._gate_tuples_evaluated whenever a program is run,
        #allowing us to raise error if not all gate tuples are 
        #evaluated at the end of the sim run.
        
    #TO DO: remove the following if you can't get it to work.
    def _handle_remote_gate_primitive(self, program, gate_tuple, 
                                      comm_qubit_index):
        #The remote gates in this block will use different
        #comm-qubits because logical gates using the same 
        #comm-qubit will occur in different time slices or will
        #have been converted to local gates once teleportation
        #or cat-entanglement has already been done
        while True:
            if len(gate_tuple) == 4:
                data_or_tele_qubit_index = gate_tuple[0]
                other_node_name = gate_tuple[1]
                scheme = gate_tuple[2]
                role = gate_tuple[3]
            elif len(gate_tuple) == 3:
                data_or_tele_qubit_index = None
                other_node_name = gate_tuple[0]
                scheme = gate_tuple[1]
                role = gate_tuple[2]
            node_names = [self.node.name, other_node_name]
            node_names.sort()
            classical_connection_port_name = ( 
                self.node.connection_port_name(
                                                other_node_name,
                                                label="classical"))
            classical_conn_port = self.node.ports[
                                     classical_connection_port_name]
            evexpr_or_variables = ( 
                yield from self.protocol_subgenerators[scheme](
                                        role,
                                        program,
                                        other_node_name,
                                        data_or_tele_qubit_index,
                                        classical_conn_port,
                                        comm_qubit_index))
            #past this point evexpr_or_variables will be the
            #variables
            variables4subsequent_local_gates = evexpr_or_variables
            #keeping track of what gate tuples have been evaluated 
            #to raise error if not all evaluated at end of sim
            self._gate_tuples_evaluated[-1].append(gate_tuple)
            break #breaking inner while loop to allow next 
                  #gate_tuple to be evaluated.
        return variables4subsequent_local_gates
    
    def _handle_local_two_qubit_gate(self, program, gate_tuple, 
                                     comm_qubit_index):
        gate_instr, gate_op = self._get_gate_instruction_and_op(gate_tuple)
        qubit_index0 = gate_tuple[1]
        qubit_index1 = gate_tuple[2]
        if qubit_index0 == -1:
            qubit_index0 = comm_qubit_index #defined in remote gate
                                            #section above
        self._flexi_program_apply(program, gate_instr,
                                  [qubit_index0, qubit_index1],
                                  gate_op)
        self._local_gate_tuples_pending.append(gate_tuple)
        #self._local_gate_tuples_pending will be added to 
        #self._gate_tuples_evaluated whenever a program is run,
        #allowing an error to be raised if not all gate tuples are 
        #evaluated at the end of the sim run.
        
    def _run_time_slice(self, gate_tuples4time_slice):
        #intialising variables that should be overwritten later but are needed
        #as function arguments:
        program=QuantumProgram()
        comm_qubit_index = float("nan")
        #TO DO: think about whether this while loop is needed because there is 
        #a while loop in the enclosing scope. One reason to keep it would be
        #to avoid overwriting the program and comm_qubit_index
        while True:
            for gate_tuple in gate_tuples4time_slice:
                if len(gate_tuple) == 2: #if single-qubit gate:
                    self._handle_single_qubit_gate(program, gate_tuple)
                elif gate_tuple[-1] in self.single_qubit_subroutines: 
                    yield from self._logged_instr(program, gate_tuple)
                elif (isinstance(gate_tuple[-1], str) and gate_tuple[-2] in 
                      self.protocol_subgenerators): #if primitive for remote
                                                    #gate:
                    #The remote gates in this block will use different
                    #comm-qubits because logical gates using the same 
                    #comm-qubit will occur in different time slices or will
                    #have been converted to local gates once teleportation
                    #or cat-entanglement has already been done
                    evexpr_or_variables = yield from self._handle_remote_gate_primitive(
                                                        program, gate_tuple, 
                                                        comm_qubit_index)
                    #past this point evexpr_or_variables will be the
                    #variables for use in subsequent remote gates. The program
                    #needs spelled out here and not in other subgenerators 
                    #because of the additional nesting of 
                    #self._flexi_program_apply inside _cat_subgenerators or 
                    #_tp_subgenerators which are in turn inside of 
                    #_handle_remote_gate_primitive
                    comm_qubit_index = evexpr_or_variables[0]
                    program = evexpr_or_variables[1]
                #strictly speaking the following will allow any local 
                #multi-qubit gate. You need to decide whether you want to allow
                #for this or not (if you want arbitrary multi-qubit then need
                #to change compiler)
                elif isinstance(gate_tuple[-1], int): #if local 2-qubit gate
                    self._handle_local_two_qubit_gate(program, gate_tuple,
                                                      comm_qubit_index)
            #executing any instructions that have not yet been executed. It is 
            #important that the quantum program is always reset after each node
            #is finished to avoid waiting infinitely long if there is nothing 
            #left to execute
            yield self.node.qmemory.execute_program(program)
            self._gate_tuples_evaluated[-1].extend(
                                               self._local_gate_tuples_pending)
            #re-initialising self._local_gate_tuples_pending
            self._local_gate_tuples_pending = []
            self.send_signal(self.finished_time_slice_label)
            break #breaking outermost while loop
            #TO DO: add entanglement swapping
            
    def raise_error_if_not_all_gates_executed(self):
        """
        To be run after the end of a sim run.
        """
        if self._gate_tuples_evaluated != self.gate_tuples:
            index_of_last_time_slice_evaluated = ( 
                                        len(self._gate_tuples_evaluated) - 1)
            index_of_final_time_slice = len(self.gate_tuples) - 1
            try:
                last_gate_tuple_evaluated = self._gate_tuples_evaluated[-1][-1]
            except IndexError:
                last_gate_tuple_evaluated = self._gate_tuples_evaluated[-1]
            raise UnfinishedQuantumCircuitError(
                        "Not all operations in the quantum circuit have run. "
                        "Evaluation stopped in time slice "
                        f"{index_of_last_time_slice_evaluated} out of "
                        f"{index_of_final_time_slice}. The last gate_tuple to "
                        f"be evaluated was {last_gate_tuple_evaluated}. "
                        "Overall, the gates evaluated were "
                        f"{self._gate_tuples_evaluated} and the gate tuples "
                        f"that SHOULD have been evaluated were "
                        f"{self.gate_tuples}")

    def run(self):
        if 'physical_layer_protocol' not in self.subprotocols or not \
            isinstance(self.subprotocols['physical_layer_protocol'], 
                       Base4PhysicalLayerProtocol):
            raise ValueError(f'{self.name} requires a physical layer protocol, '
                             'which is a subclass of Base4PhysicalLayerProtocol,'
                             'to be added. This can be done with the '
                             'add_phys_layer method')
        
        self.subprotocols['physical_layer_protocol'].start()
        #this protocol will be made a subprotocol of another and so will 
        #automatically stop when the parent protocol does. This avoids the 
        #infinite loop that would otherwise occur from the following.
        time_slice=0
        while True:
            yield self.await_signal(self.superprotocol, 
                                    signal_label=self.start_time_slice_label)
            gate_tuples4time_slice = self.gate_tuples[time_slice]
            yield from self._run_time_slice(gate_tuples4time_slice)
            if time_slice < (self._max_num_time_slices - 1):
                #synchronise number of time slices in 
                #self._gate_tuples_evaluated with the number of time slices in 
                #self._gate_tuples
                self._gate_tuples_evaluated.append([])
            time_slice = time_slice + 1

class dqcMasterProtocol(Protocol):
    """ Protocol which executes a distributed quantum circuit. 
    
    Parameters
    ----------
    partitioned_gates:  list of tuples.
        The gates implemented in the entire circuit. The tuples should be
        of the form:
        1) single-qubit gate: (gate_instr, qubit, node_name)
        2) two-qubit gate: (list of instructions or gate_instruction if
                            local,qubit0, node0_name, qubit1, node1_name,
                            scheme) 
                            #can later extend this to multi-qubit gates
                            #keeping scheme as last element
                            list of instructions: list
                                list of same form as partitioned_gates
                                containing the local gates to be conducted
                                as part of the remote gate. Ie, for
                                remote-cnot this would contain the cnot 
                                (but not the gates used for bsm or
                                 correction).
                                Note if this is given as empty list and 
                                scheme = "tp" then it will just do a
                                teleportation
    network : :class: `~netsquid.nodes.network.Network`
        Wraps all simulated hardware.
    physical_layer_protocol_class: class or None
        The class of the physical layer protocol. The choice must be callable
        with no explicit arguments. If None, 
        :class: `~dqc_simulator.software.physical_layer.AbstractCentralSourceEntangleProtocol`
        is used.
    background_protocol_lookup : dict
        Lookup table with keys being subclasses of netsquid.nodes.node.Node
        and protocols being non-QPU subclasses of 
        netsquid.protocols.protocol.Protocol. This is used to start all 
        protocols that exist outside of time slice structure and must be 
        initialised to make the network function.
    compiler_func: function, optional
        The compiler function to be used to split partitioned_gates into
        protocols by node and time-slice. If None (default), then 
        :func: `~dqc_simulator.software.compilers.sort_greedily_by_node_and_time`
        is used.
    num_entanglement_attempts : int or None, optional
        The number of entanglement attempts for the physical layer to use 
        before returning control to higher layers. This must be specified if 
        the physical layer entanglement protocol used is not deterministic. The
        default is None (which assumes the physical layer is deterministic by
        default).
    name : str or None, optional. Name of protocol. If None, the name of the 
        class is used [1]_.
            
    Attributes
    ----------
    physical_layer_protocol : :class: `~dqc_simulator.software.physical_layer.Base4PhysicalLayer
        The physical layer protocol used.
        
    Notes
    -----
    This protocol violates locality by splitting everything into time slices. 
    Each time slice
    obeys locality but the entire network is instantaneously made aware when a 
    time slice ends. This is intended to be an easier-to-implement abstraction
    of each node knowing the entire circuit and having a time slice 
    counter of things it is allowed to do on that time slice before waiting a 
    certain amount of time (the max time for operations on any QPU in the 
    entire circuit) prior to evaluating the operations it has for that time slice.
    This construction is a compromise between retaining the 
    user's ability to easily use and test their own almost arbitrary compilation 
    schemes (global sequencing can be enforced using the time slices,
    simplifying the coding of compilers to the production of nested lists of 
    gate tuples) and an easier to use framework that waits for resources to 
    become available
    and greedily conducts operations as soon as possible, which can be achieved
    by putting everything in one time slice. A limitation of the framework is
    that a given QPU may not be able to do subprotocols for more than one remote
    gate at once even if there are enough resources to do so (I am essentially
    assuming that each QPU can be involved in only one remote gate per time 
    slice).
    
    References
    ----------
    The parameters in which Ref. [1]_ was cited were inherited from 
    :class: `~netsquid.protocols.protocol.Protocol` and the description
    used for those parameters was taken from the NetSquid documentation [1]_
    
    .. [1] https://netsquid.org/
    
    .. todo::
        
        Decide whether to use *args4physical_layer, **kwargs for physical layer
        to allow the physical layer protocol to be called with arguments
    """
    def __init__(self, partitioned_gates, network,
                 physical_layer_protocol_class=None,
                 background_protocol_lookup=None,
                 compiler_func=None,
                 num_entanglement_attempts=None,
                 name=None):
        super().__init__(name)
        self.start_time_slice_label = "START_TIME_SLICE"
        self.finished_time_slice_label = "FINISHED_TIME_SLICE"
        self.add_signal(self.start_time_slice_label)
        self.add_signal(self.finished_time_slice_label)
        self.partitioned_gates = partitioned_gates
        self.network = network
        #TO DO: think about whether it would be better to instantiate default
        #arguments using the setter of a property
        
        #instantiating default arguments
        if physical_layer_protocol_class is None:
            physical_layer_protocol_class = ( 
                AbstractCentralSourceEntangleProtocol)
        else:
            #TO DO: raise error if calling this without arguments raises error
            physical_layer_protocol_class = physical_layer_protocol_class
        if compiler_func is None:
            self.compiler_func = sort_greedily_by_node_and_time
        else:
            self.compiler_func = compiler_func
            
        self.background_protocol_lookup = background_protocol_lookup
            
        self.qpu_op_dict = self.compiler_func(self.partitioned_gates)
        all_nodes = self.network.nodes
        for node_name in self.qpu_op_dict:
        #I use qpu_op_dict rather than network.nodes here to avoid any
        #situations in which a QPU node has not been added to the network but 
        #has instructions specified for it without an error being raised 
            node = all_nodes[node_name]
            if isinstance(node.qmemory, QPU): 
            #if the node has a QPU and that QPU has instructions to run at any
            #point
                qpu_protocol = QpuOSProtocol(
                                    superprotocol=self, 
                                    gate_tuples=self.qpu_op_dict[node_name],
                                    node=node,
                                    name=f'QpuOSProtocol_{node.name}')
                self.physical_layer_protocol = ( 
                    physical_layer_protocol_class(node=node))
                if not self.physical_layer_protocol.deterministic:
                    self.physical_layer_protocol.num_entanglement_attempts = (
                        num_entanglement_attempts)
                        
                qpu_protocol.add_phys_layer(self.physical_layer_protocol)
                self.add_subprotocol(qpu_protocol, 
                                     name=f'{node_name}_OS')
# =============================================================================
#             else:
#                 node_type = type(node)
#                 background_protocol = self.background_protocol_lookup[node_type](
#                                          node=node,
#                                          name=f"{node_name}_protocol")
#                 background_protocol.start()
# =============================================================================

    def check_quantum_circuit_finished(self):
        """
        Should be called after the sim has finished running to check if the 
        intended distributed quantum circuit actually ran all the way through.
        """
        for qpu_name in self.qpu_op_dict:
            self.subprotocols[
                f'{qpu_name}_OS'].raise_error_if_not_all_gates_executed()
        
    def run(self):
        for qpu_name in self.qpu_op_dict:
            self.subprotocols[f'{qpu_name}_OS'].start()
        #initialising dummy event expression 
        dummy_entity = pydynaa.Entity()
        evtype_dummy = pydynaa.EventType("dummy_event", "dummy event")
        evexpr_dummy = pydynaa.EventExpression(
            source=dummy_entity, event_type=evtype_dummy)
        expr = evexpr_dummy
        dummy_entity._schedule_now(evtype_dummy)
        
        #finding max length of dictionary entry
        longest_list_in_qpu_op_dict = max(self.qpu_op_dict.values(), key=len)
        max_num_time_slices = len(longest_list_in_qpu_op_dict)
        while True:
            for time_slice in range(max_num_time_slices):
                for qpu_name in self.qpu_op_dict:
                    #if QPU still has instructions to carry out:
                    if time_slice < len(self.qpu_op_dict[qpu_name]):
                    #strictly less than because python indexes from 0
                        #signalling subprotocols to start the next time slice
                        self.send_signal(self.start_time_slice_label)
                        #waiting on subprotocols to complete time slice
                        expr = expr & self.await_signal(
                                        self.subprotocols[f'{qpu_name}_OS'], 
                                        self.finished_time_slice_label)
                yield expr
                #re-initialising
                expr = evexpr_dummy 
                dummy_entity._schedule_now(evtype_dummy)
            break #exiting outer while loop once for loops are done






#Correcting occupies a qubit because that needs to be used as the control for 
#a cnot etc but the bsm frees one if done to teleport a comm_qubit

#I am assuming:
#1) The input list of gate tuples is loosely ordered like in a circuit diagram
#2) That there is only one remote gate per node on a time slice. This is by 
#construction and so is not really an assumption. All of that said, it is 
#actually possible to have multiple remote gates on a node if the compiler 
#allows it. In that case many of the safeguards here will not work and so you 
#need the compiler to have properly accounted for resources.
#3) For now, gates cannot be done in parallel with receiving entanglement. This
#is probably physically realistic anyway.
#4) At the moment, unlike the CollComm protocol explored by the Santa Barbara
#group, everything is quite coupled to the comm-qubits. This is not completely
#general <|MERGE_RESOLUTION|>--- conflicted
+++ resolved
@@ -1,1160 +1,1146 @@
-# -*- coding: utf-8 -*-
-"""
-Software for controlling the simulated DQC hardware.
-
-Designed to act on hardware created using 
-:mod: `~dqc_simulator.hardware.dqc_creation`
-"""
-
-import pydynaa
-from netsquid.components import instructions as instr
-from netsquid.components.qprogram import QuantumProgram
-from netsquid.nodes.node import Node
-from netsquid.protocols.protocol import Signals, Protocol
-from netsquid.protocols.nodeprotocols import NodeProtocol
-
-from dqc_simulator.hardware.quantum_processors import QPU
-from dqc_simulator.software.compilers import sort_greedily_by_node_and_time
-from dqc_simulator.software.physical_layer import (
-                                    Base4PhysicalLayerProtocol, 
-                                    AbstractCentralSourceEntangleProtocol)
-from dqc_simulator.util.helper import QDCSignals
-
-
-class UnfinishedQuantumCircuitError(Exception):
-    """
-    Error to be raised when a quantum circuit has not run all the way through.
-    """
-    pass
-
-
-class QpuOSProtocol(NodeProtocol):
-    """
-    Runs all operations for a given QPU.
-    
-    This protocol serves as the operating system for our QPU. It will be used
-    as a subprotocol of another protocol (the `superprotocol`).
-    
-    Parameters
-    ----------
-    superprotocol : :class: `~netsquid.protocols.protocol.Protocol`
-        The protocol that this will be a subprotocol of.
-    gate_tuples : list of lists of tuples 
-        The gates and primitives (blocks of gates and operations that are part 
-        of remote gates or other DQC-specific operations) to be conducted. Each 
-        sublist corresponds to the gates to be
-        conducted on a time slice. The tuples represent the gates or primitives.
-        Remote gates may have a list of 
-        tuples as the first entry of a gate tuple if in the recv role to
-        allow several local
-        gates to be applied as part of the remote gate.
-        Each gate_tuple in gate_tuples4this_node_and_time must have
-        form:
-        1) for single-qubit gate: (gate_type, qubit_index)
-        2) for two-qubit gate: (gate_type, qubit_index1, qubit_index2)
-        3) for remote gate primitive:
-                either : i) (data_qubit_index or sometimes
-                             index of qubit to be
-                             teleported/distributed, 
-                             other_node_name, scheme, role).
-                                     OR
-                         ii) (other_node_name, scheme, role)
-                        
-                              
-            where othernode_name is the name attribute of a
-            netsquid.nodes.Node object, and gate_type is an
-            instruction from netsquid.components.instructions
-    node : :class: `netsquid.nodes.node.Node`, subclass thereof or None, optional
-        The QPU node that this protocol will act on. If None, a node should be
-        set later before starting this protocol.
-    name : str or None, optional
-        Name of protocol. If None, the name of the class is used.
-        
-    Notes
-    -----
-<<<<<<< HEAD
-    The implementation of this `NodeProtocol` extends beyond typical purview of
-    Netsquid `Prototol`s. In particular, instead of using subprotocols, 
-    the idea of subprotocols is generalised to a more general (sub)generator 
-    object, with the crucial difference being that these subgenerators can 
-    yield things that are not EventExpressions. That is not the case for 
-    Protocols (or at least is not their intended use).
-    
-    This generalisation is 
-    a less clean construction than that used by native Netsquid, however it 
-    allows variables to be more easily passed between subprotocols acting on 
-    the same QPU. 
-=======
-    The logic used in the _run_time_slice and, by extension, run methods of 
-    this protocol is a generalisation of the use of subprotocols in NetSquid
-    `~netsquid.protocols.protocol.Protocol`s. Subprotocols are 
-    `~netsquid.protocols.protocol.Protocol`s and so their run method can only 
-    yield `~pydynaa.core.EventExpression`s. This is clean because it is easy to 
-    understand what is being yielded. However, here it was convenient to 
-    make use of the fact that `Protocol` run methods are merely a specific 
-    type of the more general python generator object. Generators can yield 
-    anything and so rather than using `Protocol`s, whose run methods can yield
-    only `EventExpressions`, I instead use generators that yield 
-    `EventExpression`s, to indicate that something has happened in the sim, 
-    AND variables that can be used by subsequent generators. 
-    
-    If subprotocols had been used it would have been necessary to send 
-    variables, such as recently allocated comm-qubit indices and the 
-    `QuantumProgram` being modified, as signals between the different 
-    subprotocols. It becomes very complicated to make sure that subprotocols 
-    which implement later instructions are actually started before the 
-    subprotocols implementing earlier instructions so that the latter 
-    subprotocols can wait on signals from the former. Ie, things like the 
-    last used comm-qubit index become very hard to track. This is particularly 
-    challenging to implement inside a simple if elif control flow. By contrast,
-    with subgenerators, the relevant variables are returned after all 
-    `EventExpression`s have been yielded, making the logic simpler.
->>>>>>> e7df9752
-    """
-    #The core idea of what follows is to add instructions to a QuantumProgram
-    #until remote gates occur, at which point the program will be run to that 
-    #point, re-initialised and then added to with instructions needed for the
-    #part of the remote gate done on this node. The classical port names have
-    #been chosen so that the sending and receiving port have the same f-string
-    #but will have different names when this protocol is acted on the 
-    #appropriate nodes
-
-    def __init__(self, superprotocol, gate_tuples, 
-                 node=None, name=None):
-        super().__init__(node, name)
-        self.single_qubit_subroutines = ('logged',)
-        self.superprotocol = superprotocol
-        self.gate_tuples = gate_tuples
-        #adding attributes for tracking what gates have evaluated
-        self._gate_tuples_evaluated = [[]]
-        #the next attribute is for storing gate tuples for local gates added to
-        #a QuantumProgram but not yet evaluated
-        self._local_gate_tuples_pending = [] 
-        self._max_num_time_slices = len(self.gate_tuples)
-        #The following subgenerators are similar to subprotocols implemented
-        #in functional form rather than as classes. Unlike subprotocols (as far
-        #as I can tell), the protocol_subgenerators can yield variables
-        #needed for subsequent processes as well as event expressions used to 
-        #evolve the simulation in time (the latter part the subprotocols can
-        #do).
-        self.protocol_subgenerators = {"cat" : self._cat_subgenerator,
-                                       "tp" : self._tp_subgenerator}
-        self.ent_request_label = "ENT_REQUEST"
-        self.ent_ready_label = "ENT_READY"
-        self.ent_failed_label = "ENT_FAILED"
-        self.start_time_slice_label = "START_TIME_SLICE"
-        self.finished_time_slice_label = "FINISHED_TIME_SLICE"
-        self.add_signal(self.ent_request_label)
-        self.add_signal(self.ent_ready_label)
-        self.add_signal(self.ent_failed_label)
-        self.add_signal(self.start_time_slice_label)
-        self.add_signal(self.finished_time_slice_label)
-        self.add_signal(QDCSignals.RESULT_PRODUCED)
-        
-    def add_phys_layer(self, physical_layer_protocol):
-        """
-        Convenience method for adding physical layer.
-        
-        Parameters
-        ----------
-        physical_layer_protocol : :class: `~dqc_simulator.software.physical_layer.Base4PhysicalLayerProtocol`
-            A physical layer protocol.
-        """
-        physical_layer_protocol.superprotocol = self
-        self.add_subprotocol(physical_layer_protocol, 
-                             name='physical_layer_protocol')
-
-    def _flexi_program_apply(self, qprogram, gate_instr, qubit_indices, 
-                             gate_op, output_key='last'):
-        """
-        Handles the possibility gate_op is not defined in the gate instruction.
-
-        Such a scenario can be useful because it 
-        allows one to define one PhysicalInstruction for a variety of gates,
-        making it possible to implement gates of the form 
-        gate_name(list_of_parameters) without having to define a 
-        PhysicalInstruction for infinitely many possible parameter values.
-
-        Parameters
-        ----------
-        qprogram : an instance of 
-                   netsquid.netsquid.components.qprogram.QuantumProgram
-            A quantum program.
-        gate_instr : instance of netsquid.components.instructions.Instruction
-            A quantum instruction describing a gate. Note, this may not 
-            have the operator used to carry out the gate predefined. If the 
-            operator is not incorporated in the instruction definition it is
-            included in gate_op (see below).
-        qubit_indices : int or list of int
-            The indices of the qubits to act the instruction on.
-        gate_op : instance of netsquid.qubits.operators.Operator
-            The operator used to apply the quantum gate.
-        output_key : str, optional
-            Dictionary key to store instruction output with. Default
-            is to store all output using the key last.
-            
-        .. todo::
-            
-            Handle situations where entanglement is successful or not 
-            successful in _request_entanglement method (see comment there)
-        """
-        if gate_op is None:
-            qprogram.apply(gate_instr, qubit_indices, output_key=output_key)
-        else:
-            qprogram.apply(gate_instr, qubit_indices, operator=gate_op,
-                           output_key=output_key)
-            
-    def _request_entanglement(self, role, other_node_name, comm_qubit_indices,
-                              num_entanglements2generate=1,
-                              entanglement_type2generate='bell_pair'):
-        """
-        Requests entanglement.
-        
-        Passes entanglement request to link layer.
-
-        Parameters
-        ----------
-        role : str
-            Whether the QPU is a 'client' (initiating the handshake) or a 
-            'server' (responding to the handshake.)
-        other_node_name : str
-            The name of the other QPU node between which entanglement should 
-            be distributed.
-        comm_qubit_indices : list of int
-            The indices of the comm-qubits that should be used.
-        num_entanglements2generate : int, optional
-            The number of entanglements that should be distributed. Eg, for 
-            bipartite entanglement this would be the number of entangled pairs.
-            The default is 1.
-        entanglement_type2generate : str, optional
-            The type of entanglement to distribute. The default is 'bell_pair'.
-
-        Yields
-        ------
-        None.
-
-        """
-        
-        #send entanglement request to link layer specifying the other node
-        #involved in the connection and the comm-qubit to be used:
-        self.send_signal(self.ent_request_label, 
-                         result=(role, other_node_name, comm_qubit_indices,
-                                 num_entanglements2generate,
-                                 entanglement_type2generate))
-        #wait for entangled qubit to arrive in requested comm-qubit slot:
-        wait4succsessful_ent = self.await_signal(
-                                   self.subprotocols['physical_layer_protocol'],
-                                   signal_label=self.ent_ready_label)
-        wait4failed_ent = self.await_signal(
-                              self.subprotocols['physical_layer_protocol'],
-                              signal_label=self.ent_failed_label)
-        evexpr = yield wait4succsessful_ent | wait4failed_ent
-        #TO DO: handle the case where entanglement fails properly rather than 
-        #raising an error.
-        if evexpr.second_term.value: #if entanglement failed signal received
-            raise NotImplementedError(
-                     'Entanglement distribution has failed. If a using a '
-                     'non-deterministic physical layer, this is most likely '
-                     'because the max_num_ent_attempts has been '
-                     'exceeded. At the moment, there is no handler in place '
-                     'to deal with this scenario.')
-            
-    def _cat_entangle(self, program, other_node_name,
-                      data_or_tele_qubit_index, classical_comm_port):
-        yield self.node.qmemory.execute_program(program)
-        self._gate_tuples_evaluated[-1].extend(self._local_gate_tuples_pending)
-        #re-initialising self._local_gate_tuples_pending
-        self._local_gate_tuples_pending = []
-
-        program=QuantumProgram()
-        if len(self.node.qmemory.comm_qubits_free) == 0: 
-            #if there are NO comm_qubits free:
-            #using first comm-qubit that's free with a
-            #name unique to this role so that it can
-            #be reused in the "disentangle_end" role
-            raise Exception(f"Scheduling error: No"
-                            f"comm-qubits free. There"
-                            f" are too many remote" 
-                            f"gates on {self.node.name}"
-                            f"in this time slice")
-        else:
-            comm_qubit_index = self.node.qmemory.comm_qubits_free[0]
-            #removing comm qubit being used from list
-            #of available comm-qubits:
-            if not self.node.qmemory.ebit_ready: #if there is no ebit ready:
-                yield from self._request_entanglement('client', 
-                                                      other_node_name, 
-                                                      [comm_qubit_index])
-            program.apply(instr.INSTR_CNOT,
-                          [data_or_tele_qubit_index,
-                          comm_qubit_index])
-            program.apply(instr.INSTR_MEASURE, 
-                          [comm_qubit_index],
-                          output_key="ma")
-            #run program to this point
-            yield self.node.qmemory.execute_program(program)
-            self._gate_tuples_evaluated[-1].extend(
-                                               self._local_gate_tuples_pending)
-            #re-initialising self._local_gate_tuples_pending
-            self._local_gate_tuples_pending = []
-            #comm-qubit is immediately freed by
-            #measurement so is not deleted from
-            #comm_qubits_free here
-            ma, = program.output["ma"]
-            classical_comm_port.tx_output(ma)
-            program = QuantumProgram() #resetting
-            return program #note that this will only be 
-                                               #be returned after all the 
-                                               #EventExpressions from the prev.
-                                               #yield statements have been 
-                                               #outputed 
-        
-    def _cat_correct(self, program, other_node_name, classical_comm_port):
-        yield self.node.qmemory.execute_program(program)
-        self._gate_tuples_evaluated[-1].extend(self._local_gate_tuples_pending)
-        #re-initialising self._local_gate_tuples_pending
-        self._local_gate_tuples_pending = []
-        program=QuantumProgram()
-        if len(self.node.qmemory.comm_qubits_free) == 0: 
-            #if there are NO comm_qubits free:
-            raise Exception(f"Scheduling error: No"
-                            f" comm-qubits free. There"
-                            f" are too many remote"
-                            f" gates on"
-                            f" {self.node.name} in "
-                            f"this time slice")
-        else: #if there are comm-qubits free
-            #using first comm_qubit that's free with
-            #name specific to role (so that it can be
-            #found by "disentangle_start")
-            comm_qubit_index = self.node.qmemory.comm_qubits_free[0]
-            #removing comm qubit being used from list
-            #of available comm-qubits:
-            if not self.node.qmemory.ebit_ready: #if there is no ebit ready:
-                yield from self._request_entanglement('server', 
-                                                      other_node_name, 
-                                                      [comm_qubit_index])
-            del self.node.qmemory.comm_qubits_free[0]
-            #wait for measurement result from _cat_entangle on the other node
-            yield self.await_port_input(classical_comm_port)
-            meas_result, = classical_comm_port.rx_input().items
-            if meas_result == 1:
-                program.apply(instr.INSTR_X, comm_qubit_index)
-            elif meas_result != 0:
-                raise ValueError('Measurement result must be an integer with '
-                                 f'value 0 or 1. The current value, '
-                                 f'{meas_result}, does not meet this criteria.'
-                                 )
-        return (comm_qubit_index, program) #note that this will only be 
-                                           #be returned after all the 
-                                           #EventExpressions from the prev.
-                                           #yield statements have been 
-                                           #outputed 
-                                           
-    def _cat_disentangle_start(self, program, comm_qubit_index, 
-                           classical_comm_port):
-        #don't need comm-qubit free to do this. It
-        #will use the comm-qubit index defined in the 
-        #last operation (ie, correct)
-        program.apply(instr.INSTR_H, comm_qubit_index)
-        program.apply(instr.INSTR_MEASURE, comm_qubit_index, output_key="mb")
-        yield self.node.qmemory.execute_program(program)
-        self._gate_tuples_evaluated[-1].extend(self._local_gate_tuples_pending)
-        #re-initialising self._local_gate_tuples_pending
-        self._local_gate_tuples_pending = []
-        meas_result, = program.output["mb"]  
-        program = QuantumProgram() #re-initialising
-        classical_comm_port.tx_output(meas_result)
-        #freeing comm-qubit now that it is not needed
-        self.node.qmemory.comm_qubits_free = (self.node.qmemory.comm_qubits_free +
-                                      [comm_qubit_index])
-        #re-odering from smallest number to largest
-        self.node.qmemory.comm_qubits_free.sort()
-        return program
-    
-    def _cat_disentangle_end(self, program, classical_comm_port,
-                             data_or_tele_qubit_index):
-        yield self.await_port_input(classical_comm_port)
-        meas_result, = (
-            classical_comm_port.rx_input().items)
-        if meas_result == 1:
-            #correcting some qubit entangled in the
-            #cat-entanglement step
-            program.apply(instr.INSTR_Z, [data_or_tele_qubit_index])
-            yield self.node.qmemory.execute_program(program)
-            self._gate_tuples_evaluated[-1].extend(
-                                               self._local_gate_tuples_pending)
-            #re-initialising self._local_gate_tuples_pending
-            self._local_gate_tuples_pending = []
-            program = QuantumProgram()
-        elif meas_result != 0:
-            raise ValueError('Measurement result must be an integer with value'
-                             f' 0 or 1. The current value, {meas_result}, does '
-                             'not meet this criteria.')
-        #if meas_result == 0, we do nothing. No gates are required.
-        return program
-    
-    def _bsm(self, program, data_or_tele_qubit_index, other_node_name,
-             classical_comm_port):
-        yield self.node.qmemory.execute_program(program)
-        self._gate_tuples_evaluated[-1].extend(self._local_gate_tuples_pending)
-        #re-initialising self._local_gate_tuples_pending
-        self._local_gate_tuples_pending = []
-        program=QuantumProgram()
-        if len(self.node.qmemory.comm_qubits_free) == 0 :
-            #if there are no comm-qubits free:
-            raise Exception(f"Scheduling error:"
-                            f"No comm-qubits free."
-                            f" There are too many "
-                            f"remote gates on "
-                            f" {self.node.name} in"
-                            f" this time slice")
-        else: #if there are comm-qubits free
-            comm_qubit_index = self.node.qmemory.comm_qubits_free[0]
-            #there is no need to delete a comm-qubit 
-            #it will be restored at the end of this 
-            #block
-            if (data_or_tele_qubit_index == -1 and
-                len(self.node.qmemory.comm_qubits_free) <
-                len(self.node.qmemory.comm_qubit_positions)):
-                #letting qubit to be teleported be the 
-                #last used communication qubit from the 
-                #prev time-slice
-                data_or_tele_qubit_index = comm_qubit_index - 1
-            if not self.node.qmemory.ebit_ready: 
-                yield from self._request_entanglement('client', 
-                                                      other_node_name, 
-                                                      [comm_qubit_index])
-            program.apply(instr.INSTR_CNOT, [data_or_tele_qubit_index, 
-                          comm_qubit_index])
-            program.apply(instr.INSTR_H, [data_or_tele_qubit_index])
-            program.apply(instr.INSTR_MEASURE, [comm_qubit_index],
-                          output_key="m1")
-# =============================================================================
-#                                     #discarding the comm qubit to allow
-#                                     #another one to be retrieved.
-#                                     #Physically, this can be thought of as
-#                                     #reinitialising
-#                                     #the comm-qubit prior to entangling it
-#                                     #with another photon
-#                                     program.apply(instr.INSTR_DISCARD,
-#                                                   comm_qubit_index)
-# =============================================================================
-            program.apply(instr.INSTR_MEASURE, [data_or_tele_qubit_index],
-                          output_key = "m2")
-            yield self.node.qmemory.execute_program(program)
-            self._gate_tuples_evaluated[-1].extend(
-                                               self._local_gate_tuples_pending)
-            #re-initialising self._local_gate_tuples_pending
-            self._local_gate_tuples_pending = []
-            m1, = program.output["m1"]
-            m2, = program.output["m2"]
-            program = QuantumProgram()
-            #re-setting data-qubit to zero after
-            #measurement (comm-qubit already reset
-            #when entanglement re-distributed)
-            #TO DO: GET THIS TO TAKE SAME TIME AS 
-            #APPLYING AN X-GATE controlled by the 
-            #measurement result.
-            program.apply(instr.INSTR_INIT, data_or_tele_qubit_index)
-            yield self.node.qmemory.execute_program(program)
-            self._gate_tuples_evaluated[-1].extend(
-                                               self._local_gate_tuples_pending)
-            #re-initialising self._local_gate_tuples_pending
-            self._local_gate_tuples_pending = []
-            program = QuantumProgram()
-            classical_comm_port.tx_output((m1, m2))
-            if data_or_tele_qubit_index in self.node.qmemory.comm_qubit_positions:
-                #freeing comm_qubit now that it has been
-                #measured
-                self.node.qmemory.comm_qubits_free = (self.node.qmemory.comm_qubits_free + 
-                                              [data_or_tele_qubit_index])
-                #re-ordering from smallest number to
-                #largest
-                self.node.qmemory.comm_qubits_free.sort()
-        return program
-    
-    def _handle_meas_results4tp_correct(self, meas_results, index, program):
-        error_msg = ('All elements of meas_results must be integers with value'
-                     ' 0 or 1. The current meas_results, which have the value,'
-                     f' {meas_results} do not meet this criteria')
-        if meas_results[0] == 1:
-            program.apply(instr.INSTR_X, index)
-        elif meas_results[0] != 0:
-            raise ValueError(error_msg)
-        #elif meas_results[0] == 0, do nothing
-        if meas_results[1] == 1:
-            program.apply(instr.INSTR_Z, index)
-        elif meas_results[1] != 0:
-            raise ValueError(error_msg)
-        #elif meas_results[1] == 0, do nothing
-    
-    def _tp_correct(self, program, other_node_name,
-                    classical_comm_port, reserve_comm_qubit, swap_commNdata,
-                    data_qubit_index=None):
-        """
-        
-
-        Parameters
-        ----------
-        program : TYPE
-            DESCRIPTION.
-        other_node_name : TYPE
-            DESCRIPTION.
-        classical_comm_port : TYPE
-            DESCRIPTION.
-        reserve_comm_qubit : bool
-            Whether or not to reserve the comm-qubit being used, so that the
-            state teleported there cannot be overwritten. Will reserve if True.
-        swap_commNdata : bool
-            Whether to swap the data qubit and comm qubit prior to applying
-            measurement dependent gates.
-        data_qubit_index : int
-            The index of the data qubit index to SWAP the comm qubit index with
-            if swap_commNdata == True
-
-        Raises
-        ------
-        Exception
-            DESCRIPTION.
-
-        Yields
-        ------
-        TYPE
-            DESCRIPTION.
-        TYPE
-            DESCRIPTION.
-
-        """
-        yield self.node.qmemory.execute_program(program)
-        self._gate_tuples_evaluated[-1].extend(self._local_gate_tuples_pending)
-        #re-initialising self._local_gate_tuples_pending
-        self._local_gate_tuples_pending = []
-        program=QuantumProgram()
-        if len(self.node.qmemory.comm_qubits_free) == 0 :
-            #if there are no comm-qubits free:
-            raise Exception(f"Scheduling error: No "
-                            f" comm-qubits free. "
-                            f"There are too many"
-                            f" remote gates on "
-                            f"{self.node.name} in "
-                            f"this time slice")
-        else: #if there are comm-qubits free
-            #establishing new comm-qubit for the current
-            #teleportation
-            comm_qubit_index = self.node.qmemory.comm_qubits_free[0]
-            if reserve_comm_qubit:
-                del self.node.qmemory.comm_qubits_free[0]
-            #removing comm qubit being used from list of 
-            #available comm-qubits:
-            if not self.node.qmemory.ebit_ready:#if there is no ebit ready:
-                yield from self._request_entanglement('server', 
-                                                      other_node_name, 
-                                                      [comm_qubit_index])
-            yield self.await_port_input(classical_comm_port)
-            meas_results, = classical_comm_port.rx_input().items
-            if swap_commNdata:
-# =============================================================================
-#                 program.apply(instr.INSTR_CNOT, [comm_qubit_index,
-#                                                  data_qubit_index])
-#                 program.apply(instr.INSTR_CNOT, [data_qubit_index,
-#                                                  comm_qubit_index])
-#                 program.apply(instr.INSTR_CNOT, [comm_qubit_index,
-#                                                  data_qubit_index])
-# =============================================================================
-                program.apply(instr.INSTR_SWAP, [comm_qubit_index,
-                                                 data_qubit_index])
-                self._handle_meas_results4tp_correct(meas_results, 
-                                                     data_qubit_index, 
-                                                     program)
-            else:
-                self._handle_meas_results4tp_correct(meas_results, 
-                                                     comm_qubit_index, 
-                                                     program)
-            yield self.node.qmemory.execute_program(program)
-            self._gate_tuples_evaluated[-1].extend(
-                                               self._local_gate_tuples_pending)
-            #re-initialising self._local_gate_tuples_pending
-            self._local_gate_tuples_pending = []
-            program = QuantumProgram()
-        return (comm_qubit_index, program)
-    
-    def _cat_subgenerator(self, role, program, other_node_name,
-                          data_or_tele_qubit_index,
-                          classical_comm_port,
-                          comm_qubit_index):
-# =============================================================================
-#         #commented out block is alternative implementation. It is more easily
-#         #extensible but I think maybe a little harder to understand, in the 
-#         #sense that it hides which subgenerators change what variables:
-#         cat_subgenerator_funcs = {
-#                              "entangle" : self._cat_entangle(other_node_name,
-#                                                              comm_qubit_index,
-#                                                              ent_request_port),
-#                              "correct" : self._cat_correct(program, 
-#                                                            other_node_name,
-#                                                            classical_comm_port,
-#                                                            ent_request_port),
-#                              "disentangle_start" : self._cat_disentangle_start(
-#                                                         program,
-#                                                         comm_qubit_index, 
-#                                                         classical_comm_port),
-#                              "disentangle_end" : self._cat_disentangle_end(
-#                                                     program, 
-#                                                     classical_comm_port,
-#                                                     data_or_tele_qubit_index)}
-#         evexpr_or_vars = yield from self.cat_subgenerator_funcs[role]
-# =============================================================================
-
-        if role == "entangle":
-            evexpr_or_program = yield from self._cat_entangle(
-                                    program, 
-                                    other_node_name,
-                                    data_or_tele_qubit_index,
-                                    classical_comm_port)
-            #output will be EventExpression until end of 
-            #generator is reached when it will instead 
-            #be tuple of useful variables to pass on to 
-            #subsequent code. The following works on the 
-            #tuple:
-            program = evexpr_or_program
-                
-        elif role == "correct":
-            evexpr_or_tuple = yield from self._cat_correct(
-                                    program, 
-                                    other_node_name,
-                                    classical_comm_port)
-            #output will be EventExpression until end of 
-            #generator is reached when it will instead 
-            #be tuple of useful variables to pass on to 
-            #subsequent code. The following works on the 
-            #tuple:
-            comm_qubit_index = evexpr_or_tuple[0]
-            program = evexpr_or_tuple[1]
-
-        elif role == "disentangle_start":
-            evexpr_or_program = ( 
-                yield from self._cat_disentangle_start(
-                                    program,
-                                    comm_qubit_index, 
-                                    classical_comm_port))
-            program = evexpr_or_program
-            
-        elif role == "disentangle_end":
-            evexpr_or_program = ( 
-                yield from self._cat_disentangle_end(
-                                program, 
-                                classical_comm_port,
-                                data_or_tele_qubit_index))
-            program = evexpr_or_program
-            
-        else:
-            raise ValueError(
-                "final element of gate_tuple is not valid"
-                " role")
-        return (comm_qubit_index, program)
-            
-    def _tp_subgenerator(self, role, program, other_node_name,
-                         data_or_tele_qubit_index,
-                         classical_comm_port,
-                         comm_qubit_index):
-        
-        if role == "bsm":
-            evexpr_or_program = (
-                yield from self._bsm(
-                    program, 
-                    data_or_tele_qubit_index,
-                    other_node_name,
-                    classical_comm_port))
-            program = evexpr_or_program
-
-        elif role == "correct":
-            reserve_comm_qubit = True
-            swap_commNdata = False
-            evexpr_or_tuple = (
-                yield from self._tp_correct(
-                    program,
-                    other_node_name,
-                    classical_comm_port,
-                    reserve_comm_qubit,
-                    swap_commNdata))
-            comm_qubit_index = evexpr_or_tuple[0]
-            program = evexpr_or_tuple[1]
-                
-        elif role == "correct4tele_only":
-            reserve_comm_qubit = False
-            swap_commNdata = False
-            evexpr_or_tuple = (
-                yield from self._tp_correct(
-                    program,
-                    other_node_name,
-                    classical_comm_port,
-                    reserve_comm_qubit,
-                    swap_commNdata))
-            comm_qubit_index = evexpr_or_tuple[0]
-            program = evexpr_or_tuple[1]
-            
-        elif role == "swap_then_correct":
-            reserve_comm_qubit = False
-            swap_commNdata = True
-            evexpr_or_tuple = (
-                yield from self._tp_correct(
-                    program,
-                    other_node_name,
-                    classical_comm_port,
-                    reserve_comm_qubit,
-                    swap_commNdata,
-                    data_qubit_index=data_or_tele_qubit_index))
-            comm_qubit_index = evexpr_or_tuple[0]
-            program = evexpr_or_tuple[1]
-                
-        else:
-            raise ValueError(
-                "final element of gate_tuple is not valid"
-                " role")
-        return (comm_qubit_index, program)
-    
-    #SHOULD the following be implemented as a protocol in its own right along 
-    #with all primitives?
-    def _logged_instr(self, program, gate_tuple):
-        """
-        Subgenerator that carries out a single-qubit subroutine in which a 
-        single-qubit gate is conducted and the result logged.
-        
-        This is most likely to be used for a measurements of some type (ie, the
-        single-qubit gate is a measurement in some basis).
-
-        Parameters
-        ----------
-        gate_instr : `~netsquid.components.instructions.Instruction`
-            The single-qubit gate to carry out a logged version of. In most 
-            cases this will be measurement in some basis.
-        qubit_index : int
-            The qubit to act on.
-        
-        Yields
-        -------
-        `~pydynaa.core.EventExpression`
-            These allow the sim to wait on Events to happen.
-        
-        """
-        while True:
-            gate_instr, gate_op = self._get_gate_instruction_and_op(gate_tuple)
-            ancilla_qubit_index = gate_tuple[1]
-            yield self.node.qmemory.execute_program(program)
-            self._gate_tuples_evaluated[-1].extend(self._local_gate_tuples_pending)
-            #re-initialising self._local_gate_tuples_pending
-            self._local_gate_tuples_pending = []
-            program=QuantumProgram()
-            self._flexi_program_apply(program, gate_instr, ancilla_qubit_index, 
-                                      gate_op,
-                                      output_key='result')
-            yield self.node.qmemory.execute_program(program)
-            result, = program.output['result']
-            self.send_signal(QDCSignals.RESULT_PRODUCED, 
-                             result=(result, ancilla_qubit_index))
-            self._gate_tuples_evaluated[-1].append(gate_tuple)
-            break
-        
-    def _get_gate_instruction_and_op(self, gate_tuple):
-        gate_instr = gate_tuple[0] 
-        #handling gate types with associated parameters:
-        try: #if gate_instr is iterable:
-            gate_op = gate_instr[1]
-            gate_instr = gate_instr[0]
-        except TypeError: #elif gate_instr is not iterable
-            gate_op = None
-        return gate_instr, gate_op
-        
-    def _handle_single_qubit_gate(self, program, gate_tuple):
-        gate_instr, gate_op = self._get_gate_instruction_and_op(gate_tuple)
-        qubit_index = gate_tuple[1]
-        self._flexi_program_apply(program, gate_instr, qubit_index,
-                                  gate_op)
-        self._local_gate_tuples_pending.append(gate_tuple)
-        #self._local_gate_tuples_pending will be added to 
-        #self._gate_tuples_evaluated whenever a program is run,
-        #allowing us to raise error if not all gate tuples are 
-        #evaluated at the end of the sim run.
-        
-    #TO DO: remove the following if you can't get it to work.
-    def _handle_remote_gate_primitive(self, program, gate_tuple, 
-                                      comm_qubit_index):
-        #The remote gates in this block will use different
-        #comm-qubits because logical gates using the same 
-        #comm-qubit will occur in different time slices or will
-        #have been converted to local gates once teleportation
-        #or cat-entanglement has already been done
-        while True:
-            if len(gate_tuple) == 4:
-                data_or_tele_qubit_index = gate_tuple[0]
-                other_node_name = gate_tuple[1]
-                scheme = gate_tuple[2]
-                role = gate_tuple[3]
-            elif len(gate_tuple) == 3:
-                data_or_tele_qubit_index = None
-                other_node_name = gate_tuple[0]
-                scheme = gate_tuple[1]
-                role = gate_tuple[2]
-            node_names = [self.node.name, other_node_name]
-            node_names.sort()
-            classical_connection_port_name = ( 
-                self.node.connection_port_name(
-                                                other_node_name,
-                                                label="classical"))
-            classical_conn_port = self.node.ports[
-                                     classical_connection_port_name]
-            evexpr_or_variables = ( 
-                yield from self.protocol_subgenerators[scheme](
-                                        role,
-                                        program,
-                                        other_node_name,
-                                        data_or_tele_qubit_index,
-                                        classical_conn_port,
-                                        comm_qubit_index))
-            #past this point evexpr_or_variables will be the
-            #variables
-            variables4subsequent_local_gates = evexpr_or_variables
-            #keeping track of what gate tuples have been evaluated 
-            #to raise error if not all evaluated at end of sim
-            self._gate_tuples_evaluated[-1].append(gate_tuple)
-            break #breaking inner while loop to allow next 
-                  #gate_tuple to be evaluated.
-        return variables4subsequent_local_gates
-    
-    def _handle_local_two_qubit_gate(self, program, gate_tuple, 
-                                     comm_qubit_index):
-        gate_instr, gate_op = self._get_gate_instruction_and_op(gate_tuple)
-        qubit_index0 = gate_tuple[1]
-        qubit_index1 = gate_tuple[2]
-        if qubit_index0 == -1:
-            qubit_index0 = comm_qubit_index #defined in remote gate
-                                            #section above
-        self._flexi_program_apply(program, gate_instr,
-                                  [qubit_index0, qubit_index1],
-                                  gate_op)
-        self._local_gate_tuples_pending.append(gate_tuple)
-        #self._local_gate_tuples_pending will be added to 
-        #self._gate_tuples_evaluated whenever a program is run,
-        #allowing an error to be raised if not all gate tuples are 
-        #evaluated at the end of the sim run.
-        
-    def _run_time_slice(self, gate_tuples4time_slice):
-        #intialising variables that should be overwritten later but are needed
-        #as function arguments:
-        program=QuantumProgram()
-        comm_qubit_index = float("nan")
-        #TO DO: think about whether this while loop is needed because there is 
-        #a while loop in the enclosing scope. One reason to keep it would be
-        #to avoid overwriting the program and comm_qubit_index
-        while True:
-            for gate_tuple in gate_tuples4time_slice:
-                if len(gate_tuple) == 2: #if single-qubit gate:
-                    self._handle_single_qubit_gate(program, gate_tuple)
-                elif gate_tuple[-1] in self.single_qubit_subroutines: 
-                    yield from self._logged_instr(program, gate_tuple)
-                elif (isinstance(gate_tuple[-1], str) and gate_tuple[-2] in 
-                      self.protocol_subgenerators): #if primitive for remote
-                                                    #gate:
-                    #The remote gates in this block will use different
-                    #comm-qubits because logical gates using the same 
-                    #comm-qubit will occur in different time slices or will
-                    #have been converted to local gates once teleportation
-                    #or cat-entanglement has already been done
-                    evexpr_or_variables = yield from self._handle_remote_gate_primitive(
-                                                        program, gate_tuple, 
-                                                        comm_qubit_index)
-                    #past this point evexpr_or_variables will be the
-                    #variables for use in subsequent remote gates. The program
-                    #needs spelled out here and not in other subgenerators 
-                    #because of the additional nesting of 
-                    #self._flexi_program_apply inside _cat_subgenerators or 
-                    #_tp_subgenerators which are in turn inside of 
-                    #_handle_remote_gate_primitive
-                    comm_qubit_index = evexpr_or_variables[0]
-                    program = evexpr_or_variables[1]
-                #strictly speaking the following will allow any local 
-                #multi-qubit gate. You need to decide whether you want to allow
-                #for this or not (if you want arbitrary multi-qubit then need
-                #to change compiler)
-                elif isinstance(gate_tuple[-1], int): #if local 2-qubit gate
-                    self._handle_local_two_qubit_gate(program, gate_tuple,
-                                                      comm_qubit_index)
-            #executing any instructions that have not yet been executed. It is 
-            #important that the quantum program is always reset after each node
-            #is finished to avoid waiting infinitely long if there is nothing 
-            #left to execute
-            yield self.node.qmemory.execute_program(program)
-            self._gate_tuples_evaluated[-1].extend(
-                                               self._local_gate_tuples_pending)
-            #re-initialising self._local_gate_tuples_pending
-            self._local_gate_tuples_pending = []
-            self.send_signal(self.finished_time_slice_label)
-            break #breaking outermost while loop
-            #TO DO: add entanglement swapping
-            
-    def raise_error_if_not_all_gates_executed(self):
-        """
-        To be run after the end of a sim run.
-        """
-        if self._gate_tuples_evaluated != self.gate_tuples:
-            index_of_last_time_slice_evaluated = ( 
-                                        len(self._gate_tuples_evaluated) - 1)
-            index_of_final_time_slice = len(self.gate_tuples) - 1
-            try:
-                last_gate_tuple_evaluated = self._gate_tuples_evaluated[-1][-1]
-            except IndexError:
-                last_gate_tuple_evaluated = self._gate_tuples_evaluated[-1]
-            raise UnfinishedQuantumCircuitError(
-                        "Not all operations in the quantum circuit have run. "
-                        "Evaluation stopped in time slice "
-                        f"{index_of_last_time_slice_evaluated} out of "
-                        f"{index_of_final_time_slice}. The last gate_tuple to "
-                        f"be evaluated was {last_gate_tuple_evaluated}. "
-                        "Overall, the gates evaluated were "
-                        f"{self._gate_tuples_evaluated} and the gate tuples "
-                        f"that SHOULD have been evaluated were "
-                        f"{self.gate_tuples}")
-
-    def run(self):
-        if 'physical_layer_protocol' not in self.subprotocols or not \
-            isinstance(self.subprotocols['physical_layer_protocol'], 
-                       Base4PhysicalLayerProtocol):
-            raise ValueError(f'{self.name} requires a physical layer protocol, '
-                             'which is a subclass of Base4PhysicalLayerProtocol,'
-                             'to be added. This can be done with the '
-                             'add_phys_layer method')
-        
-        self.subprotocols['physical_layer_protocol'].start()
-        #this protocol will be made a subprotocol of another and so will 
-        #automatically stop when the parent protocol does. This avoids the 
-        #infinite loop that would otherwise occur from the following.
-        time_slice=0
-        while True:
-            yield self.await_signal(self.superprotocol, 
-                                    signal_label=self.start_time_slice_label)
-            gate_tuples4time_slice = self.gate_tuples[time_slice]
-            yield from self._run_time_slice(gate_tuples4time_slice)
-            if time_slice < (self._max_num_time_slices - 1):
-                #synchronise number of time slices in 
-                #self._gate_tuples_evaluated with the number of time slices in 
-                #self._gate_tuples
-                self._gate_tuples_evaluated.append([])
-            time_slice = time_slice + 1
-
-class dqcMasterProtocol(Protocol):
-    """ Protocol which executes a distributed quantum circuit. 
-    
-    Parameters
-    ----------
-    partitioned_gates:  list of tuples.
-        The gates implemented in the entire circuit. The tuples should be
-        of the form:
-        1) single-qubit gate: (gate_instr, qubit, node_name)
-        2) two-qubit gate: (list of instructions or gate_instruction if
-                            local,qubit0, node0_name, qubit1, node1_name,
-                            scheme) 
-                            #can later extend this to multi-qubit gates
-                            #keeping scheme as last element
-                            list of instructions: list
-                                list of same form as partitioned_gates
-                                containing the local gates to be conducted
-                                as part of the remote gate. Ie, for
-                                remote-cnot this would contain the cnot 
-                                (but not the gates used for bsm or
-                                 correction).
-                                Note if this is given as empty list and 
-                                scheme = "tp" then it will just do a
-                                teleportation
-    network : :class: `~netsquid.nodes.network.Network`
-        Wraps all simulated hardware.
-    physical_layer_protocol_class: class or None
-        The class of the physical layer protocol. The choice must be callable
-        with no explicit arguments. If None, 
-        :class: `~dqc_simulator.software.physical_layer.AbstractCentralSourceEntangleProtocol`
-        is used.
-    background_protocol_lookup : dict
-        Lookup table with keys being subclasses of netsquid.nodes.node.Node
-        and protocols being non-QPU subclasses of 
-        netsquid.protocols.protocol.Protocol. This is used to start all 
-        protocols that exist outside of time slice structure and must be 
-        initialised to make the network function.
-    compiler_func: function, optional
-        The compiler function to be used to split partitioned_gates into
-        protocols by node and time-slice. If None (default), then 
-        :func: `~dqc_simulator.software.compilers.sort_greedily_by_node_and_time`
-        is used.
-    num_entanglement_attempts : int or None, optional
-        The number of entanglement attempts for the physical layer to use 
-        before returning control to higher layers. This must be specified if 
-        the physical layer entanglement protocol used is not deterministic. The
-        default is None (which assumes the physical layer is deterministic by
-        default).
-    name : str or None, optional. Name of protocol. If None, the name of the 
-        class is used [1]_.
-            
-    Attributes
-    ----------
-    physical_layer_protocol : :class: `~dqc_simulator.software.physical_layer.Base4PhysicalLayer
-        The physical layer protocol used.
-        
-    Notes
-    -----
-    This protocol violates locality by splitting everything into time slices. 
-    Each time slice
-    obeys locality but the entire network is instantaneously made aware when a 
-    time slice ends. This is intended to be an easier-to-implement abstraction
-    of each node knowing the entire circuit and having a time slice 
-    counter of things it is allowed to do on that time slice before waiting a 
-    certain amount of time (the max time for operations on any QPU in the 
-    entire circuit) prior to evaluating the operations it has for that time slice.
-    This construction is a compromise between retaining the 
-    user's ability to easily use and test their own almost arbitrary compilation 
-    schemes (global sequencing can be enforced using the time slices,
-    simplifying the coding of compilers to the production of nested lists of 
-    gate tuples) and an easier to use framework that waits for resources to 
-    become available
-    and greedily conducts operations as soon as possible, which can be achieved
-    by putting everything in one time slice. A limitation of the framework is
-    that a given QPU may not be able to do subprotocols for more than one remote
-    gate at once even if there are enough resources to do so (I am essentially
-    assuming that each QPU can be involved in only one remote gate per time 
-    slice).
-    
-    References
-    ----------
-    The parameters in which Ref. [1]_ was cited were inherited from 
-    :class: `~netsquid.protocols.protocol.Protocol` and the description
-    used for those parameters was taken from the NetSquid documentation [1]_
-    
-    .. [1] https://netsquid.org/
-    
-    .. todo::
-        
-        Decide whether to use *args4physical_layer, **kwargs for physical layer
-        to allow the physical layer protocol to be called with arguments
-    """
-    def __init__(self, partitioned_gates, network,
-                 physical_layer_protocol_class=None,
-                 background_protocol_lookup=None,
-                 compiler_func=None,
-                 num_entanglement_attempts=None,
-                 name=None):
-        super().__init__(name)
-        self.start_time_slice_label = "START_TIME_SLICE"
-        self.finished_time_slice_label = "FINISHED_TIME_SLICE"
-        self.add_signal(self.start_time_slice_label)
-        self.add_signal(self.finished_time_slice_label)
-        self.partitioned_gates = partitioned_gates
-        self.network = network
-        #TO DO: think about whether it would be better to instantiate default
-        #arguments using the setter of a property
-        
-        #instantiating default arguments
-        if physical_layer_protocol_class is None:
-            physical_layer_protocol_class = ( 
-                AbstractCentralSourceEntangleProtocol)
-        else:
-            #TO DO: raise error if calling this without arguments raises error
-            physical_layer_protocol_class = physical_layer_protocol_class
-        if compiler_func is None:
-            self.compiler_func = sort_greedily_by_node_and_time
-        else:
-            self.compiler_func = compiler_func
-            
-        self.background_protocol_lookup = background_protocol_lookup
-            
-        self.qpu_op_dict = self.compiler_func(self.partitioned_gates)
-        all_nodes = self.network.nodes
-        for node_name in self.qpu_op_dict:
-        #I use qpu_op_dict rather than network.nodes here to avoid any
-        #situations in which a QPU node has not been added to the network but 
-        #has instructions specified for it without an error being raised 
-            node = all_nodes[node_name]
-            if isinstance(node.qmemory, QPU): 
-            #if the node has a QPU and that QPU has instructions to run at any
-            #point
-                qpu_protocol = QpuOSProtocol(
-                                    superprotocol=self, 
-                                    gate_tuples=self.qpu_op_dict[node_name],
-                                    node=node,
-                                    name=f'QpuOSProtocol_{node.name}')
-                self.physical_layer_protocol = ( 
-                    physical_layer_protocol_class(node=node))
-                if not self.physical_layer_protocol.deterministic:
-                    self.physical_layer_protocol.num_entanglement_attempts = (
-                        num_entanglement_attempts)
-                        
-                qpu_protocol.add_phys_layer(self.physical_layer_protocol)
-                self.add_subprotocol(qpu_protocol, 
-                                     name=f'{node_name}_OS')
-# =============================================================================
-#             else:
-#                 node_type = type(node)
-#                 background_protocol = self.background_protocol_lookup[node_type](
-#                                          node=node,
-#                                          name=f"{node_name}_protocol")
-#                 background_protocol.start()
-# =============================================================================
-
-    def check_quantum_circuit_finished(self):
-        """
-        Should be called after the sim has finished running to check if the 
-        intended distributed quantum circuit actually ran all the way through.
-        """
-        for qpu_name in self.qpu_op_dict:
-            self.subprotocols[
-                f'{qpu_name}_OS'].raise_error_if_not_all_gates_executed()
-        
-    def run(self):
-        for qpu_name in self.qpu_op_dict:
-            self.subprotocols[f'{qpu_name}_OS'].start()
-        #initialising dummy event expression 
-        dummy_entity = pydynaa.Entity()
-        evtype_dummy = pydynaa.EventType("dummy_event", "dummy event")
-        evexpr_dummy = pydynaa.EventExpression(
-            source=dummy_entity, event_type=evtype_dummy)
-        expr = evexpr_dummy
-        dummy_entity._schedule_now(evtype_dummy)
-        
-        #finding max length of dictionary entry
-        longest_list_in_qpu_op_dict = max(self.qpu_op_dict.values(), key=len)
-        max_num_time_slices = len(longest_list_in_qpu_op_dict)
-        while True:
-            for time_slice in range(max_num_time_slices):
-                for qpu_name in self.qpu_op_dict:
-                    #if QPU still has instructions to carry out:
-                    if time_slice < len(self.qpu_op_dict[qpu_name]):
-                    #strictly less than because python indexes from 0
-                        #signalling subprotocols to start the next time slice
-                        self.send_signal(self.start_time_slice_label)
-                        #waiting on subprotocols to complete time slice
-                        expr = expr & self.await_signal(
-                                        self.subprotocols[f'{qpu_name}_OS'], 
-                                        self.finished_time_slice_label)
-                yield expr
-                #re-initialising
-                expr = evexpr_dummy 
-                dummy_entity._schedule_now(evtype_dummy)
-            break #exiting outer while loop once for loops are done
-
-
-
-
-
-
-#Correcting occupies a qubit because that needs to be used as the control for 
-#a cnot etc but the bsm frees one if done to teleport a comm_qubit
-
-#I am assuming:
-#1) The input list of gate tuples is loosely ordered like in a circuit diagram
-#2) That there is only one remote gate per node on a time slice. This is by 
-#construction and so is not really an assumption. All of that said, it is 
-#actually possible to have multiple remote gates on a node if the compiler 
-#allows it. In that case many of the safeguards here will not work and so you 
-#need the compiler to have properly accounted for resources.
-#3) For now, gates cannot be done in parallel with receiving entanglement. This
-#is probably physically realistic anyway.
-#4) At the moment, unlike the CollComm protocol explored by the Santa Barbara
-#group, everything is quite coupled to the comm-qubits. This is not completely
+# -*- coding: utf-8 -*-
+"""
+Software for controlling the simulated DQC hardware.
+
+Designed to act on hardware created using 
+:mod: `~dqc_simulator.hardware.dqc_creation`
+"""
+
+import pydynaa
+from netsquid.components import instructions as instr
+from netsquid.components.qprogram import QuantumProgram
+from netsquid.nodes.node import Node
+from netsquid.protocols.protocol import Signals, Protocol
+from netsquid.protocols.nodeprotocols import NodeProtocol
+
+from dqc_simulator.hardware.quantum_processors import QPU
+from dqc_simulator.software.compilers import sort_greedily_by_node_and_time
+from dqc_simulator.software.physical_layer import (
+                                    Base4PhysicalLayerProtocol, 
+                                    AbstractCentralSourceEntangleProtocol)
+from dqc_simulator.util.helper import QDCSignals
+
+
+class UnfinishedQuantumCircuitError(Exception):
+    """
+    Error to be raised when a quantum circuit has not run all the way through.
+    """
+    pass
+
+
+class QpuOSProtocol(NodeProtocol):
+    """
+    Runs all operations for a given QPU.
+    
+    This protocol serves as the operating system for our QPU. It will be used
+    as a subprotocol of another protocol (the `superprotocol`).
+    
+    Parameters
+    ----------
+    superprotocol : :class: `~netsquid.protocols.protocol.Protocol`
+        The protocol that this will be a subprotocol of.
+    gate_tuples : list of lists of tuples 
+        The gates and primitives (blocks of gates and operations that are part 
+        of remote gates or other DQC-specific operations) to be conducted. Each 
+        sublist corresponds to the gates to be
+        conducted on a time slice. The tuples represent the gates or primitives.
+        Remote gates may have a list of 
+        tuples as the first entry of a gate tuple if in the recv role to
+        allow several local
+        gates to be applied as part of the remote gate.
+        Each gate_tuple in gate_tuples4this_node_and_time must have
+        form:
+        1) for single-qubit gate: (gate_type, qubit_index)
+        2) for two-qubit gate: (gate_type, qubit_index1, qubit_index2)
+        3) for remote gate primitive:
+                either : i) (data_qubit_index or sometimes
+                             index of qubit to be
+                             teleported/distributed, 
+                             other_node_name, scheme, role).
+                                     OR
+                         ii) (other_node_name, scheme, role)
+                        
+                              
+            where othernode_name is the name attribute of a
+            netsquid.nodes.Node object, and gate_type is an
+            instruction from netsquid.components.instructions
+    node : :class: `netsquid.nodes.node.Node`, subclass thereof or None, optional
+        The QPU node that this protocol will act on. If None, a node should be
+        set later before starting this protocol.
+    name : str or None, optional
+        Name of protocol. If None, the name of the class is used.
+        
+    Notes
+    -----
+    The logic used in the _run_time_slice and, by extension, run methods of 
+    this protocol is a generalisation of the use of subprotocols in NetSquid
+    `~netsquid.protocols.protocol.Protocol`s. Subprotocols are 
+    `~netsquid.protocols.protocol.Protocol`s and so their run method can only 
+    yield `~pydynaa.core.EventExpression`s. This is clean because it is easy to 
+    understand what is being yielded. However, here it was convenient to 
+    make use of the fact that `Protocol` run methods are merely a specific 
+    type of the more general python generator object. Generators can yield 
+    anything and so rather than using `Protocol`s, whose run methods can yield
+    only `EventExpressions`, I instead use generators that yield 
+    `EventExpression`s, to indicate that something has happened in the sim, 
+    AND variables that can be used by subsequent generators. 
+    
+    If subprotocols had been used it would have been necessary to send 
+    variables, such as recently allocated comm-qubit indices and the 
+    `QuantumProgram` being modified, as signals between the different 
+    subprotocols. It becomes very complicated to make sure that subprotocols 
+    which implement later instructions are actually started before the 
+    subprotocols implementing earlier instructions so that the latter 
+    subprotocols can wait on signals from the former. Ie, things like the 
+    last used comm-qubit index become very hard to track. This is particularly 
+    challenging to implement inside a simple if elif control flow. By contrast,
+    with subgenerators, the relevant variables are returned after all 
+    `EventExpression`s have been yielded, making the logic simpler.
+    """
+    #The core idea of what follows is to add instructions to a QuantumProgram
+    #until remote gates occur, at which point the program will be run to that 
+    #point, re-initialised and then added to with instructions needed for the
+    #part of the remote gate done on this node. The classical port names have
+    #been chosen so that the sending and receiving port have the same f-string
+    #but will have different names when this protocol is acted on the 
+    #appropriate nodes
+
+    def __init__(self, superprotocol, gate_tuples, 
+                 node=None, name=None):
+        super().__init__(node, name)
+        self.single_qubit_subroutines = ('logged',)
+        self.superprotocol = superprotocol
+        self.gate_tuples = gate_tuples
+        #adding attributes for tracking what gates have evaluated
+        self._gate_tuples_evaluated = [[]]
+        #the next attribute is for storing gate tuples for local gates added to
+        #a QuantumProgram but not yet evaluated
+        self._local_gate_tuples_pending = [] 
+        self._max_num_time_slices = len(self.gate_tuples)
+        #The following subgenerators are similar to subprotocols implemented
+        #in functional form rather than as classes. Unlike subprotocols (as far
+        #as I can tell), the protocol_subgenerators can yield variables
+        #needed for subsequent processes as well as event expressions used to 
+        #evolve the simulation in time (the latter part the subprotocols can
+        #do).
+        self.protocol_subgenerators = {"cat" : self._cat_subgenerator,
+                                       "tp" : self._tp_subgenerator}
+        self.ent_request_label = "ENT_REQUEST"
+        self.ent_ready_label = "ENT_READY"
+        self.ent_failed_label = "ENT_FAILED"
+        self.start_time_slice_label = "START_TIME_SLICE"
+        self.finished_time_slice_label = "FINISHED_TIME_SLICE"
+        self.add_signal(self.ent_request_label)
+        self.add_signal(self.ent_ready_label)
+        self.add_signal(self.ent_failed_label)
+        self.add_signal(self.start_time_slice_label)
+        self.add_signal(self.finished_time_slice_label)
+        self.add_signal(QDCSignals.RESULT_PRODUCED)
+        
+    def add_phys_layer(self, physical_layer_protocol):
+        """
+        Convenience method for adding physical layer.
+        
+        Parameters
+        ----------
+        physical_layer_protocol : :class: `~dqc_simulator.software.physical_layer.Base4PhysicalLayerProtocol`
+            A physical layer protocol.
+        """
+        physical_layer_protocol.superprotocol = self
+        self.add_subprotocol(physical_layer_protocol, 
+                             name='physical_layer_protocol')
+
+    def _flexi_program_apply(self, qprogram, gate_instr, qubit_indices, 
+                             gate_op, output_key='last'):
+        """
+        Handles the possibility gate_op is not defined in the gate instruction.
+
+        Such a scenario can be useful because it 
+        allows one to define one PhysicalInstruction for a variety of gates,
+        making it possible to implement gates of the form 
+        gate_name(list_of_parameters) without having to define a 
+        PhysicalInstruction for infinitely many possible parameter values.
+
+        Parameters
+        ----------
+        qprogram : an instance of 
+                   netsquid.netsquid.components.qprogram.QuantumProgram
+            A quantum program.
+        gate_instr : instance of netsquid.components.instructions.Instruction
+            A quantum instruction describing a gate. Note, this may not 
+            have the operator used to carry out the gate predefined. If the 
+            operator is not incorporated in the instruction definition it is
+            included in gate_op (see below).
+        qubit_indices : int or list of int
+            The indices of the qubits to act the instruction on.
+        gate_op : instance of netsquid.qubits.operators.Operator
+            The operator used to apply the quantum gate.
+        output_key : str, optional
+            Dictionary key to store instruction output with. Default
+            is to store all output using the key last.
+            
+        .. todo::
+            
+            Handle situations where entanglement is successful or not 
+            successful in _request_entanglement method (see comment there)
+        """
+        if gate_op is None:
+            qprogram.apply(gate_instr, qubit_indices, output_key=output_key)
+        else:
+            qprogram.apply(gate_instr, qubit_indices, operator=gate_op,
+                           output_key=output_key)
+            
+    def _request_entanglement(self, role, other_node_name, comm_qubit_indices,
+                              num_entanglements2generate=1,
+                              entanglement_type2generate='bell_pair'):
+        """
+        Requests entanglement.
+        
+        Passes entanglement request to link layer.
+
+        Parameters
+        ----------
+        role : str
+            Whether the QPU is a 'client' (initiating the handshake) or a 
+            'server' (responding to the handshake.)
+        other_node_name : str
+            The name of the other QPU node between which entanglement should 
+            be distributed.
+        comm_qubit_indices : list of int
+            The indices of the comm-qubits that should be used.
+        num_entanglements2generate : int, optional
+            The number of entanglements that should be distributed. Eg, for 
+            bipartite entanglement this would be the number of entangled pairs.
+            The default is 1.
+        entanglement_type2generate : str, optional
+            The type of entanglement to distribute. The default is 'bell_pair'.
+
+        Yields
+        ------
+        None.
+
+        """
+        
+        #send entanglement request to link layer specifying the other node
+        #involved in the connection and the comm-qubit to be used:
+        self.send_signal(self.ent_request_label, 
+                         result=(role, other_node_name, comm_qubit_indices,
+                                 num_entanglements2generate,
+                                 entanglement_type2generate))
+        #wait for entangled qubit to arrive in requested comm-qubit slot:
+        wait4succsessful_ent = self.await_signal(
+                                   self.subprotocols['physical_layer_protocol'],
+                                   signal_label=self.ent_ready_label)
+        wait4failed_ent = self.await_signal(
+                              self.subprotocols['physical_layer_protocol'],
+                              signal_label=self.ent_failed_label)
+        evexpr = yield wait4succsessful_ent | wait4failed_ent
+        #TO DO: handle the case where entanglement fails properly rather than 
+        #raising an error.
+        if evexpr.second_term.value: #if entanglement failed signal received
+            raise NotImplementedError(
+                     'Entanglement distribution has failed. If a using a '
+                     'non-deterministic physical layer, this is most likely '
+                     'because the max_num_ent_attempts has been '
+                     'exceeded. At the moment, there is no handler in place '
+                     'to deal with this scenario.')
+            
+    def _cat_entangle(self, program, other_node_name,
+                      data_or_tele_qubit_index, classical_comm_port):
+        yield self.node.qmemory.execute_program(program)
+        self._gate_tuples_evaluated[-1].extend(self._local_gate_tuples_pending)
+        #re-initialising self._local_gate_tuples_pending
+        self._local_gate_tuples_pending = []
+
+        program=QuantumProgram()
+        if len(self.node.qmemory.comm_qubits_free) == 0: 
+            #if there are NO comm_qubits free:
+            #using first comm-qubit that's free with a
+            #name unique to this role so that it can
+            #be reused in the "disentangle_end" role
+            raise Exception(f"Scheduling error: No"
+                            f"comm-qubits free. There"
+                            f" are too many remote" 
+                            f"gates on {self.node.name}"
+                            f"in this time slice")
+        else:
+            comm_qubit_index = self.node.qmemory.comm_qubits_free[0]
+            #removing comm qubit being used from list
+            #of available comm-qubits:
+            if not self.node.qmemory.ebit_ready: #if there is no ebit ready:
+                yield from self._request_entanglement('client', 
+                                                      other_node_name, 
+                                                      [comm_qubit_index])
+            program.apply(instr.INSTR_CNOT,
+                          [data_or_tele_qubit_index,
+                          comm_qubit_index])
+            program.apply(instr.INSTR_MEASURE, 
+                          [comm_qubit_index],
+                          output_key="ma")
+            #run program to this point
+            yield self.node.qmemory.execute_program(program)
+            self._gate_tuples_evaluated[-1].extend(
+                                               self._local_gate_tuples_pending)
+            #re-initialising self._local_gate_tuples_pending
+            self._local_gate_tuples_pending = []
+            #comm-qubit is immediately freed by
+            #measurement so is not deleted from
+            #comm_qubits_free here
+            ma, = program.output["ma"]
+            classical_comm_port.tx_output(ma)
+            program = QuantumProgram() #resetting
+            return program #note that this will only be 
+                                               #be returned after all the 
+                                               #EventExpressions from the prev.
+                                               #yield statements have been 
+                                               #outputed 
+        
+    def _cat_correct(self, program, other_node_name, classical_comm_port):
+        yield self.node.qmemory.execute_program(program)
+        self._gate_tuples_evaluated[-1].extend(self._local_gate_tuples_pending)
+        #re-initialising self._local_gate_tuples_pending
+        self._local_gate_tuples_pending = []
+        program=QuantumProgram()
+        if len(self.node.qmemory.comm_qubits_free) == 0: 
+            #if there are NO comm_qubits free:
+            raise Exception(f"Scheduling error: No"
+                            f" comm-qubits free. There"
+                            f" are too many remote"
+                            f" gates on"
+                            f" {self.node.name} in "
+                            f"this time slice")
+        else: #if there are comm-qubits free
+            #using first comm_qubit that's free with
+            #name specific to role (so that it can be
+            #found by "disentangle_start")
+            comm_qubit_index = self.node.qmemory.comm_qubits_free[0]
+            #removing comm qubit being used from list
+            #of available comm-qubits:
+            if not self.node.qmemory.ebit_ready: #if there is no ebit ready:
+                yield from self._request_entanglement('server', 
+                                                      other_node_name, 
+                                                      [comm_qubit_index])
+            del self.node.qmemory.comm_qubits_free[0]
+            #wait for measurement result from _cat_entangle on the other node
+            yield self.await_port_input(classical_comm_port)
+            meas_result, = classical_comm_port.rx_input().items
+            if meas_result == 1:
+                program.apply(instr.INSTR_X, comm_qubit_index)
+            elif meas_result != 0:
+                raise ValueError('Measurement result must be an integer with '
+                                 f'value 0 or 1. The current value, '
+                                 f'{meas_result}, does not meet this criteria.'
+                                 )
+        return (comm_qubit_index, program) #note that this will only be 
+                                           #be returned after all the 
+                                           #EventExpressions from the prev.
+                                           #yield statements have been 
+                                           #outputed 
+                                           
+    def _cat_disentangle_start(self, program, comm_qubit_index, 
+                           classical_comm_port):
+        #don't need comm-qubit free to do this. It
+        #will use the comm-qubit index defined in the 
+        #last operation (ie, correct)
+        program.apply(instr.INSTR_H, comm_qubit_index)
+        program.apply(instr.INSTR_MEASURE, comm_qubit_index, output_key="mb")
+        yield self.node.qmemory.execute_program(program)
+        self._gate_tuples_evaluated[-1].extend(self._local_gate_tuples_pending)
+        #re-initialising self._local_gate_tuples_pending
+        self._local_gate_tuples_pending = []
+        meas_result, = program.output["mb"]  
+        program = QuantumProgram() #re-initialising
+        classical_comm_port.tx_output(meas_result)
+        #freeing comm-qubit now that it is not needed
+        self.node.qmemory.comm_qubits_free = (self.node.qmemory.comm_qubits_free +
+                                      [comm_qubit_index])
+        #re-odering from smallest number to largest
+        self.node.qmemory.comm_qubits_free.sort()
+        return program
+    
+    def _cat_disentangle_end(self, program, classical_comm_port,
+                             data_or_tele_qubit_index):
+        yield self.await_port_input(classical_comm_port)
+        meas_result, = (
+            classical_comm_port.rx_input().items)
+        if meas_result == 1:
+            #correcting some qubit entangled in the
+            #cat-entanglement step
+            program.apply(instr.INSTR_Z, [data_or_tele_qubit_index])
+            yield self.node.qmemory.execute_program(program)
+            self._gate_tuples_evaluated[-1].extend(
+                                               self._local_gate_tuples_pending)
+            #re-initialising self._local_gate_tuples_pending
+            self._local_gate_tuples_pending = []
+            program = QuantumProgram()
+        elif meas_result != 0:
+            raise ValueError('Measurement result must be an integer with value'
+                             f' 0 or 1. The current value, {meas_result}, does '
+                             'not meet this criteria.')
+        #if meas_result == 0, we do nothing. No gates are required.
+        return program
+    
+    def _bsm(self, program, data_or_tele_qubit_index, other_node_name,
+             classical_comm_port):
+        yield self.node.qmemory.execute_program(program)
+        self._gate_tuples_evaluated[-1].extend(self._local_gate_tuples_pending)
+        #re-initialising self._local_gate_tuples_pending
+        self._local_gate_tuples_pending = []
+        program=QuantumProgram()
+        if len(self.node.qmemory.comm_qubits_free) == 0 :
+            #if there are no comm-qubits free:
+            raise Exception(f"Scheduling error:"
+                            f"No comm-qubits free."
+                            f" There are too many "
+                            f"remote gates on "
+                            f" {self.node.name} in"
+                            f" this time slice")
+        else: #if there are comm-qubits free
+            comm_qubit_index = self.node.qmemory.comm_qubits_free[0]
+            #there is no need to delete a comm-qubit 
+            #it will be restored at the end of this 
+            #block
+            if (data_or_tele_qubit_index == -1 and
+                len(self.node.qmemory.comm_qubits_free) <
+                len(self.node.qmemory.comm_qubit_positions)):
+                #letting qubit to be teleported be the 
+                #last used communication qubit from the 
+                #prev time-slice
+                data_or_tele_qubit_index = comm_qubit_index - 1
+            if not self.node.qmemory.ebit_ready: 
+                yield from self._request_entanglement('client', 
+                                                      other_node_name, 
+                                                      [comm_qubit_index])
+            program.apply(instr.INSTR_CNOT, [data_or_tele_qubit_index, 
+                          comm_qubit_index])
+            program.apply(instr.INSTR_H, [data_or_tele_qubit_index])
+            program.apply(instr.INSTR_MEASURE, [comm_qubit_index],
+                          output_key="m1")
+# =============================================================================
+#                                     #discarding the comm qubit to allow
+#                                     #another one to be retrieved.
+#                                     #Physically, this can be thought of as
+#                                     #reinitialising
+#                                     #the comm-qubit prior to entangling it
+#                                     #with another photon
+#                                     program.apply(instr.INSTR_DISCARD,
+#                                                   comm_qubit_index)
+# =============================================================================
+            program.apply(instr.INSTR_MEASURE, [data_or_tele_qubit_index],
+                          output_key = "m2")
+            yield self.node.qmemory.execute_program(program)
+            self._gate_tuples_evaluated[-1].extend(
+                                               self._local_gate_tuples_pending)
+            #re-initialising self._local_gate_tuples_pending
+            self._local_gate_tuples_pending = []
+            m1, = program.output["m1"]
+            m2, = program.output["m2"]
+            program = QuantumProgram()
+            #re-setting data-qubit to zero after
+            #measurement (comm-qubit already reset
+            #when entanglement re-distributed)
+            #TO DO: GET THIS TO TAKE SAME TIME AS 
+            #APPLYING AN X-GATE controlled by the 
+            #measurement result.
+            program.apply(instr.INSTR_INIT, data_or_tele_qubit_index)
+            yield self.node.qmemory.execute_program(program)
+            self._gate_tuples_evaluated[-1].extend(
+                                               self._local_gate_tuples_pending)
+            #re-initialising self._local_gate_tuples_pending
+            self._local_gate_tuples_pending = []
+            program = QuantumProgram()
+            classical_comm_port.tx_output((m1, m2))
+            if data_or_tele_qubit_index in self.node.qmemory.comm_qubit_positions:
+                #freeing comm_qubit now that it has been
+                #measured
+                self.node.qmemory.comm_qubits_free = (self.node.qmemory.comm_qubits_free + 
+                                              [data_or_tele_qubit_index])
+                #re-ordering from smallest number to
+                #largest
+                self.node.qmemory.comm_qubits_free.sort()
+        return program
+    
+    def _handle_meas_results4tp_correct(self, meas_results, index, program):
+        error_msg = ('All elements of meas_results must be integers with value'
+                     ' 0 or 1. The current meas_results, which have the value,'
+                     f' {meas_results} do not meet this criteria')
+        if meas_results[0] == 1:
+            program.apply(instr.INSTR_X, index)
+        elif meas_results[0] != 0:
+            raise ValueError(error_msg)
+        #elif meas_results[0] == 0, do nothing
+        if meas_results[1] == 1:
+            program.apply(instr.INSTR_Z, index)
+        elif meas_results[1] != 0:
+            raise ValueError(error_msg)
+        #elif meas_results[1] == 0, do nothing
+    
+    def _tp_correct(self, program, other_node_name,
+                    classical_comm_port, reserve_comm_qubit, swap_commNdata,
+                    data_qubit_index=None):
+        """
+        
+
+        Parameters
+        ----------
+        program : TYPE
+            DESCRIPTION.
+        other_node_name : TYPE
+            DESCRIPTION.
+        classical_comm_port : TYPE
+            DESCRIPTION.
+        reserve_comm_qubit : bool
+            Whether or not to reserve the comm-qubit being used, so that the
+            state teleported there cannot be overwritten. Will reserve if True.
+        swap_commNdata : bool
+            Whether to swap the data qubit and comm qubit prior to applying
+            measurement dependent gates.
+        data_qubit_index : int
+            The index of the data qubit index to SWAP the comm qubit index with
+            if swap_commNdata == True
+
+        Raises
+        ------
+        Exception
+            DESCRIPTION.
+
+        Yields
+        ------
+        TYPE
+            DESCRIPTION.
+        TYPE
+            DESCRIPTION.
+
+        """
+        yield self.node.qmemory.execute_program(program)
+        self._gate_tuples_evaluated[-1].extend(self._local_gate_tuples_pending)
+        #re-initialising self._local_gate_tuples_pending
+        self._local_gate_tuples_pending = []
+        program=QuantumProgram()
+        if len(self.node.qmemory.comm_qubits_free) == 0 :
+            #if there are no comm-qubits free:
+            raise Exception(f"Scheduling error: No "
+                            f" comm-qubits free. "
+                            f"There are too many"
+                            f" remote gates on "
+                            f"{self.node.name} in "
+                            f"this time slice")
+        else: #if there are comm-qubits free
+            #establishing new comm-qubit for the current
+            #teleportation
+            comm_qubit_index = self.node.qmemory.comm_qubits_free[0]
+            if reserve_comm_qubit:
+                del self.node.qmemory.comm_qubits_free[0]
+            #removing comm qubit being used from list of 
+            #available comm-qubits:
+            if not self.node.qmemory.ebit_ready:#if there is no ebit ready:
+                yield from self._request_entanglement('server', 
+                                                      other_node_name, 
+                                                      [comm_qubit_index])
+            yield self.await_port_input(classical_comm_port)
+            meas_results, = classical_comm_port.rx_input().items
+            if swap_commNdata:
+# =============================================================================
+#                 program.apply(instr.INSTR_CNOT, [comm_qubit_index,
+#                                                  data_qubit_index])
+#                 program.apply(instr.INSTR_CNOT, [data_qubit_index,
+#                                                  comm_qubit_index])
+#                 program.apply(instr.INSTR_CNOT, [comm_qubit_index,
+#                                                  data_qubit_index])
+# =============================================================================
+                program.apply(instr.INSTR_SWAP, [comm_qubit_index,
+                                                 data_qubit_index])
+                self._handle_meas_results4tp_correct(meas_results, 
+                                                     data_qubit_index, 
+                                                     program)
+            else:
+                self._handle_meas_results4tp_correct(meas_results, 
+                                                     comm_qubit_index, 
+                                                     program)
+            yield self.node.qmemory.execute_program(program)
+            self._gate_tuples_evaluated[-1].extend(
+                                               self._local_gate_tuples_pending)
+            #re-initialising self._local_gate_tuples_pending
+            self._local_gate_tuples_pending = []
+            program = QuantumProgram()
+        return (comm_qubit_index, program)
+    
+    def _cat_subgenerator(self, role, program, other_node_name,
+                          data_or_tele_qubit_index,
+                          classical_comm_port,
+                          comm_qubit_index):
+# =============================================================================
+#         #commented out block is alternative implementation. It is more easily
+#         #extensible but I think maybe a little harder to understand, in the 
+#         #sense that it hides which subgenerators change what variables:
+#         cat_subgenerator_funcs = {
+#                              "entangle" : self._cat_entangle(other_node_name,
+#                                                              comm_qubit_index,
+#                                                              ent_request_port),
+#                              "correct" : self._cat_correct(program, 
+#                                                            other_node_name,
+#                                                            classical_comm_port,
+#                                                            ent_request_port),
+#                              "disentangle_start" : self._cat_disentangle_start(
+#                                                         program,
+#                                                         comm_qubit_index, 
+#                                                         classical_comm_port),
+#                              "disentangle_end" : self._cat_disentangle_end(
+#                                                     program, 
+#                                                     classical_comm_port,
+#                                                     data_or_tele_qubit_index)}
+#         evexpr_or_vars = yield from self.cat_subgenerator_funcs[role]
+# =============================================================================
+
+        if role == "entangle":
+            evexpr_or_program = yield from self._cat_entangle(
+                                    program, 
+                                    other_node_name,
+                                    data_or_tele_qubit_index,
+                                    classical_comm_port)
+            #output will be EventExpression until end of 
+            #generator is reached when it will instead 
+            #be tuple of useful variables to pass on to 
+            #subsequent code. The following works on the 
+            #tuple:
+            program = evexpr_or_program
+                
+        elif role == "correct":
+            evexpr_or_tuple = yield from self._cat_correct(
+                                    program, 
+                                    other_node_name,
+                                    classical_comm_port)
+            #output will be EventExpression until end of 
+            #generator is reached when it will instead 
+            #be tuple of useful variables to pass on to 
+            #subsequent code. The following works on the 
+            #tuple:
+            comm_qubit_index = evexpr_or_tuple[0]
+            program = evexpr_or_tuple[1]
+
+        elif role == "disentangle_start":
+            evexpr_or_program = ( 
+                yield from self._cat_disentangle_start(
+                                    program,
+                                    comm_qubit_index, 
+                                    classical_comm_port))
+            program = evexpr_or_program
+            
+        elif role == "disentangle_end":
+            evexpr_or_program = ( 
+                yield from self._cat_disentangle_end(
+                                program, 
+                                classical_comm_port,
+                                data_or_tele_qubit_index))
+            program = evexpr_or_program
+            
+        else:
+            raise ValueError(
+                "final element of gate_tuple is not valid"
+                " role")
+        return (comm_qubit_index, program)
+            
+    def _tp_subgenerator(self, role, program, other_node_name,
+                         data_or_tele_qubit_index,
+                         classical_comm_port,
+                         comm_qubit_index):
+        
+        if role == "bsm":
+            evexpr_or_program = (
+                yield from self._bsm(
+                    program, 
+                    data_or_tele_qubit_index,
+                    other_node_name,
+                    classical_comm_port))
+            program = evexpr_or_program
+
+        elif role == "correct":
+            reserve_comm_qubit = True
+            swap_commNdata = False
+            evexpr_or_tuple = (
+                yield from self._tp_correct(
+                    program,
+                    other_node_name,
+                    classical_comm_port,
+                    reserve_comm_qubit,
+                    swap_commNdata))
+            comm_qubit_index = evexpr_or_tuple[0]
+            program = evexpr_or_tuple[1]
+                
+        elif role == "correct4tele_only":
+            reserve_comm_qubit = False
+            swap_commNdata = False
+            evexpr_or_tuple = (
+                yield from self._tp_correct(
+                    program,
+                    other_node_name,
+                    classical_comm_port,
+                    reserve_comm_qubit,
+                    swap_commNdata))
+            comm_qubit_index = evexpr_or_tuple[0]
+            program = evexpr_or_tuple[1]
+            
+        elif role == "swap_then_correct":
+            reserve_comm_qubit = False
+            swap_commNdata = True
+            evexpr_or_tuple = (
+                yield from self._tp_correct(
+                    program,
+                    other_node_name,
+                    classical_comm_port,
+                    reserve_comm_qubit,
+                    swap_commNdata,
+                    data_qubit_index=data_or_tele_qubit_index))
+            comm_qubit_index = evexpr_or_tuple[0]
+            program = evexpr_or_tuple[1]
+                
+        else:
+            raise ValueError(
+                "final element of gate_tuple is not valid"
+                " role")
+        return (comm_qubit_index, program)
+    
+    #SHOULD the following be implemented as a protocol in its own right along 
+    #with all primitives?
+    def _logged_instr(self, program, gate_tuple):
+        """
+        Subgenerator that carries out a single-qubit subroutine in which a 
+        single-qubit gate is conducted and the result logged.
+        
+        This is most likely to be used for a measurements of some type (ie, the
+        single-qubit gate is a measurement in some basis).
+
+        Parameters
+        ----------
+        gate_instr : `~netsquid.components.instructions.Instruction`
+            The single-qubit gate to carry out a logged version of. In most 
+            cases this will be measurement in some basis.
+        qubit_index : int
+            The qubit to act on.
+        
+        Yields
+        -------
+        `~pydynaa.core.EventExpression`
+            These allow the sim to wait on Events to happen.
+        
+        """
+        while True:
+            gate_instr, gate_op = self._get_gate_instruction_and_op(gate_tuple)
+            ancilla_qubit_index = gate_tuple[1]
+            yield self.node.qmemory.execute_program(program)
+            self._gate_tuples_evaluated[-1].extend(self._local_gate_tuples_pending)
+            #re-initialising self._local_gate_tuples_pending
+            self._local_gate_tuples_pending = []
+            program=QuantumProgram()
+            self._flexi_program_apply(program, gate_instr, ancilla_qubit_index, 
+                                      gate_op,
+                                      output_key='result')
+            yield self.node.qmemory.execute_program(program)
+            result, = program.output['result']
+            self.send_signal(QDCSignals.RESULT_PRODUCED, 
+                             result=(result, ancilla_qubit_index))
+            self._gate_tuples_evaluated[-1].append(gate_tuple)
+            break
+        
+    def _get_gate_instruction_and_op(self, gate_tuple):
+        gate_instr = gate_tuple[0] 
+        #handling gate types with associated parameters:
+        try: #if gate_instr is iterable:
+            gate_op = gate_instr[1]
+            gate_instr = gate_instr[0]
+        except TypeError: #elif gate_instr is not iterable
+            gate_op = None
+        return gate_instr, gate_op
+        
+    def _handle_single_qubit_gate(self, program, gate_tuple):
+        gate_instr, gate_op = self._get_gate_instruction_and_op(gate_tuple)
+        qubit_index = gate_tuple[1]
+        self._flexi_program_apply(program, gate_instr, qubit_index,
+                                  gate_op)
+        self._local_gate_tuples_pending.append(gate_tuple)
+        #self._local_gate_tuples_pending will be added to 
+        #self._gate_tuples_evaluated whenever a program is run,
+        #allowing us to raise error if not all gate tuples are 
+        #evaluated at the end of the sim run.
+        
+    #TO DO: remove the following if you can't get it to work.
+    def _handle_remote_gate_primitive(self, program, gate_tuple, 
+                                      comm_qubit_index):
+        #The remote gates in this block will use different
+        #comm-qubits because logical gates using the same 
+        #comm-qubit will occur in different time slices or will
+        #have been converted to local gates once teleportation
+        #or cat-entanglement has already been done
+        while True:
+            if len(gate_tuple) == 4:
+                data_or_tele_qubit_index = gate_tuple[0]
+                other_node_name = gate_tuple[1]
+                scheme = gate_tuple[2]
+                role = gate_tuple[3]
+            elif len(gate_tuple) == 3:
+                data_or_tele_qubit_index = None
+                other_node_name = gate_tuple[0]
+                scheme = gate_tuple[1]
+                role = gate_tuple[2]
+            node_names = [self.node.name, other_node_name]
+            node_names.sort()
+            classical_connection_port_name = ( 
+                self.node.connection_port_name(
+                                                other_node_name,
+                                                label="classical"))
+            classical_conn_port = self.node.ports[
+                                     classical_connection_port_name]
+            evexpr_or_variables = ( 
+                yield from self.protocol_subgenerators[scheme](
+                                        role,
+                                        program,
+                                        other_node_name,
+                                        data_or_tele_qubit_index,
+                                        classical_conn_port,
+                                        comm_qubit_index))
+            #past this point evexpr_or_variables will be the
+            #variables
+            variables4subsequent_local_gates = evexpr_or_variables
+            #keeping track of what gate tuples have been evaluated 
+            #to raise error if not all evaluated at end of sim
+            self._gate_tuples_evaluated[-1].append(gate_tuple)
+            break #breaking inner while loop to allow next 
+                  #gate_tuple to be evaluated.
+        return variables4subsequent_local_gates
+    
+    def _handle_local_two_qubit_gate(self, program, gate_tuple, 
+                                     comm_qubit_index):
+        gate_instr, gate_op = self._get_gate_instruction_and_op(gate_tuple)
+        qubit_index0 = gate_tuple[1]
+        qubit_index1 = gate_tuple[2]
+        if qubit_index0 == -1:
+            qubit_index0 = comm_qubit_index #defined in remote gate
+                                            #section above
+        self._flexi_program_apply(program, gate_instr,
+                                  [qubit_index0, qubit_index1],
+                                  gate_op)
+        self._local_gate_tuples_pending.append(gate_tuple)
+        #self._local_gate_tuples_pending will be added to 
+        #self._gate_tuples_evaluated whenever a program is run,
+        #allowing an error to be raised if not all gate tuples are 
+        #evaluated at the end of the sim run.
+        
+    def _run_time_slice(self, gate_tuples4time_slice):
+        #intialising variables that should be overwritten later but are needed
+        #as function arguments:
+        program=QuantumProgram()
+        comm_qubit_index = float("nan")
+        #TO DO: think about whether this while loop is needed because there is 
+        #a while loop in the enclosing scope. One reason to keep it would be
+        #to avoid overwriting the program and comm_qubit_index
+        while True:
+            for gate_tuple in gate_tuples4time_slice:
+                if len(gate_tuple) == 2: #if single-qubit gate:
+                    self._handle_single_qubit_gate(program, gate_tuple)
+                elif gate_tuple[-1] in self.single_qubit_subroutines: 
+                    yield from self._logged_instr(program, gate_tuple)
+                elif (isinstance(gate_tuple[-1], str) and gate_tuple[-2] in 
+                      self.protocol_subgenerators): #if primitive for remote
+                                                    #gate:
+                    #The remote gates in this block will use different
+                    #comm-qubits because logical gates using the same 
+                    #comm-qubit will occur in different time slices or will
+                    #have been converted to local gates once teleportation
+                    #or cat-entanglement has already been done
+                    evexpr_or_variables = yield from self._handle_remote_gate_primitive(
+                                                        program, gate_tuple, 
+                                                        comm_qubit_index)
+                    #past this point evexpr_or_variables will be the
+                    #variables for use in subsequent remote gates. The program
+                    #needs spelled out here and not in other subgenerators 
+                    #because of the additional nesting of 
+                    #self._flexi_program_apply inside _cat_subgenerators or 
+                    #_tp_subgenerators which are in turn inside of 
+                    #_handle_remote_gate_primitive
+                    comm_qubit_index = evexpr_or_variables[0]
+                    program = evexpr_or_variables[1]
+                #strictly speaking the following will allow any local 
+                #multi-qubit gate. You need to decide whether you want to allow
+                #for this or not (if you want arbitrary multi-qubit then need
+                #to change compiler)
+                elif isinstance(gate_tuple[-1], int): #if local 2-qubit gate
+                    self._handle_local_two_qubit_gate(program, gate_tuple,
+                                                      comm_qubit_index)
+            #executing any instructions that have not yet been executed. It is 
+            #important that the quantum program is always reset after each node
+            #is finished to avoid waiting infinitely long if there is nothing 
+            #left to execute
+            yield self.node.qmemory.execute_program(program)
+            self._gate_tuples_evaluated[-1].extend(
+                                               self._local_gate_tuples_pending)
+            #re-initialising self._local_gate_tuples_pending
+            self._local_gate_tuples_pending = []
+            self.send_signal(self.finished_time_slice_label)
+            break #breaking outermost while loop
+            #TO DO: add entanglement swapping
+            
+    def raise_error_if_not_all_gates_executed(self):
+        """
+        To be run after the end of a sim run.
+        """
+        if self._gate_tuples_evaluated != self.gate_tuples:
+            index_of_last_time_slice_evaluated = ( 
+                                        len(self._gate_tuples_evaluated) - 1)
+            index_of_final_time_slice = len(self.gate_tuples) - 1
+            try:
+                last_gate_tuple_evaluated = self._gate_tuples_evaluated[-1][-1]
+            except IndexError:
+                last_gate_tuple_evaluated = self._gate_tuples_evaluated[-1]
+            raise UnfinishedQuantumCircuitError(
+                        "Not all operations in the quantum circuit have run. "
+                        "Evaluation stopped in time slice "
+                        f"{index_of_last_time_slice_evaluated} out of "
+                        f"{index_of_final_time_slice}. The last gate_tuple to "
+                        f"be evaluated was {last_gate_tuple_evaluated}. "
+                        "Overall, the gates evaluated were "
+                        f"{self._gate_tuples_evaluated} and the gate tuples "
+                        f"that SHOULD have been evaluated were "
+                        f"{self.gate_tuples}")
+
+    def run(self):
+        if 'physical_layer_protocol' not in self.subprotocols or not \
+            isinstance(self.subprotocols['physical_layer_protocol'], 
+                       Base4PhysicalLayerProtocol):
+            raise ValueError(f'{self.name} requires a physical layer protocol, '
+                             'which is a subclass of Base4PhysicalLayerProtocol,'
+                             'to be added. This can be done with the '
+                             'add_phys_layer method')
+        
+        self.subprotocols['physical_layer_protocol'].start()
+        #this protocol will be made a subprotocol of another and so will 
+        #automatically stop when the parent protocol does. This avoids the 
+        #infinite loop that would otherwise occur from the following.
+        time_slice=0
+        while True:
+            yield self.await_signal(self.superprotocol, 
+                                    signal_label=self.start_time_slice_label)
+            gate_tuples4time_slice = self.gate_tuples[time_slice]
+            yield from self._run_time_slice(gate_tuples4time_slice)
+            if time_slice < (self._max_num_time_slices - 1):
+                #synchronise number of time slices in 
+                #self._gate_tuples_evaluated with the number of time slices in 
+                #self._gate_tuples
+                self._gate_tuples_evaluated.append([])
+            time_slice = time_slice + 1
+
+class dqcMasterProtocol(Protocol):
+    """ Protocol which executes a distributed quantum circuit. 
+    
+    Parameters
+    ----------
+    partitioned_gates:  list of tuples.
+        The gates implemented in the entire circuit. The tuples should be
+        of the form:
+        1) single-qubit gate: (gate_instr, qubit, node_name)
+        2) two-qubit gate: (list of instructions or gate_instruction if
+                            local,qubit0, node0_name, qubit1, node1_name,
+                            scheme) 
+                            #can later extend this to multi-qubit gates
+                            #keeping scheme as last element
+                            list of instructions: list
+                                list of same form as partitioned_gates
+                                containing the local gates to be conducted
+                                as part of the remote gate. Ie, for
+                                remote-cnot this would contain the cnot 
+                                (but not the gates used for bsm or
+                                 correction).
+                                Note if this is given as empty list and 
+                                scheme = "tp" then it will just do a
+                                teleportation
+    network : :class: `~netsquid.nodes.network.Network`
+        Wraps all simulated hardware.
+    physical_layer_protocol_class: class or None
+        The class of the physical layer protocol. The choice must be callable
+        with no explicit arguments. If None, 
+        :class: `~dqc_simulator.software.physical_layer.AbstractCentralSourceEntangleProtocol`
+        is used.
+    background_protocol_lookup : dict
+        Lookup table with keys being subclasses of netsquid.nodes.node.Node
+        and protocols being non-QPU subclasses of 
+        netsquid.protocols.protocol.Protocol. This is used to start all 
+        protocols that exist outside of time slice structure and must be 
+        initialised to make the network function.
+    compiler_func: function, optional
+        The compiler function to be used to split partitioned_gates into
+        protocols by node and time-slice. If None (default), then 
+        :func: `~dqc_simulator.software.compilers.sort_greedily_by_node_and_time`
+        is used.
+    num_entanglement_attempts : int or None, optional
+        The number of entanglement attempts for the physical layer to use 
+        before returning control to higher layers. This must be specified if 
+        the physical layer entanglement protocol used is not deterministic. The
+        default is None (which assumes the physical layer is deterministic by
+        default).
+    name : str or None, optional. Name of protocol. If None, the name of the 
+        class is used [1]_.
+            
+    Attributes
+    ----------
+    physical_layer_protocol : :class: `~dqc_simulator.software.physical_layer.Base4PhysicalLayer
+        The physical layer protocol used.
+        
+    Notes
+    -----
+    This protocol violates locality by splitting everything into time slices. 
+    Each time slice
+    obeys locality but the entire network is instantaneously made aware when a 
+    time slice ends. This is intended to be an easier-to-implement abstraction
+    of each node knowing the entire circuit and having a time slice 
+    counter of things it is allowed to do on that time slice before waiting a 
+    certain amount of time (the max time for operations on any QPU in the 
+    entire circuit) prior to evaluating the operations it has for that time slice.
+    This construction is a compromise between retaining the 
+    user's ability to easily use and test their own almost arbitrary compilation 
+    schemes (global sequencing can be enforced using the time slices,
+    simplifying the coding of compilers to the production of nested lists of 
+    gate tuples) and an easier to use framework that waits for resources to 
+    become available
+    and greedily conducts operations as soon as possible, which can be achieved
+    by putting everything in one time slice. A limitation of the framework is
+    that a given QPU may not be able to do subprotocols for more than one remote
+    gate at once even if there are enough resources to do so (I am essentially
+    assuming that each QPU can be involved in only one remote gate per time 
+    slice).
+    
+    References
+    ----------
+    The parameters in which Ref. [1]_ was cited were inherited from 
+    :class: `~netsquid.protocols.protocol.Protocol` and the description
+    used for those parameters was taken from the NetSquid documentation [1]_
+    
+    .. [1] https://netsquid.org/
+    
+    .. todo::
+        
+        Decide whether to use *args4physical_layer, **kwargs for physical layer
+        to allow the physical layer protocol to be called with arguments
+    """
+    def __init__(self, partitioned_gates, network,
+                 physical_layer_protocol_class=None,
+                 background_protocol_lookup=None,
+                 compiler_func=None,
+                 num_entanglement_attempts=None,
+                 name=None):
+        super().__init__(name)
+        self.start_time_slice_label = "START_TIME_SLICE"
+        self.finished_time_slice_label = "FINISHED_TIME_SLICE"
+        self.add_signal(self.start_time_slice_label)
+        self.add_signal(self.finished_time_slice_label)
+        self.partitioned_gates = partitioned_gates
+        self.network = network
+        #TO DO: think about whether it would be better to instantiate default
+        #arguments using the setter of a property
+        
+        #instantiating default arguments
+        if physical_layer_protocol_class is None:
+            physical_layer_protocol_class = ( 
+                AbstractCentralSourceEntangleProtocol)
+        else:
+            #TO DO: raise error if calling this without arguments raises error
+            physical_layer_protocol_class = physical_layer_protocol_class
+        if compiler_func is None:
+            self.compiler_func = sort_greedily_by_node_and_time
+        else:
+            self.compiler_func = compiler_func
+            
+        self.background_protocol_lookup = background_protocol_lookup
+            
+        self.qpu_op_dict = self.compiler_func(self.partitioned_gates)
+        all_nodes = self.network.nodes
+        for node_name in self.qpu_op_dict:
+        #I use qpu_op_dict rather than network.nodes here to avoid any
+        #situations in which a QPU node has not been added to the network but 
+        #has instructions specified for it without an error being raised 
+            node = all_nodes[node_name]
+            if isinstance(node.qmemory, QPU): 
+            #if the node has a QPU and that QPU has instructions to run at any
+            #point
+                qpu_protocol = QpuOSProtocol(
+                                    superprotocol=self, 
+                                    gate_tuples=self.qpu_op_dict[node_name],
+                                    node=node,
+                                    name=f'QpuOSProtocol_{node.name}')
+                self.physical_layer_protocol = ( 
+                    physical_layer_protocol_class(node=node))
+                if not self.physical_layer_protocol.deterministic:
+                    self.physical_layer_protocol.num_entanglement_attempts = (
+                        num_entanglement_attempts)
+                        
+                qpu_protocol.add_phys_layer(self.physical_layer_protocol)
+                self.add_subprotocol(qpu_protocol, 
+                                     name=f'{node_name}_OS')
+# =============================================================================
+#             else:
+#                 node_type = type(node)
+#                 background_protocol = self.background_protocol_lookup[node_type](
+#                                          node=node,
+#                                          name=f"{node_name}_protocol")
+#                 background_protocol.start()
+# =============================================================================
+
+    def check_quantum_circuit_finished(self):
+        """
+        Should be called after the sim has finished running to check if the 
+        intended distributed quantum circuit actually ran all the way through.
+        """
+        for qpu_name in self.qpu_op_dict:
+            self.subprotocols[
+                f'{qpu_name}_OS'].raise_error_if_not_all_gates_executed()
+        
+    def run(self):
+        for qpu_name in self.qpu_op_dict:
+            self.subprotocols[f'{qpu_name}_OS'].start()
+        #initialising dummy event expression 
+        dummy_entity = pydynaa.Entity()
+        evtype_dummy = pydynaa.EventType("dummy_event", "dummy event")
+        evexpr_dummy = pydynaa.EventExpression(
+            source=dummy_entity, event_type=evtype_dummy)
+        expr = evexpr_dummy
+        dummy_entity._schedule_now(evtype_dummy)
+        
+        #finding max length of dictionary entry
+        longest_list_in_qpu_op_dict = max(self.qpu_op_dict.values(), key=len)
+        max_num_time_slices = len(longest_list_in_qpu_op_dict)
+        while True:
+            for time_slice in range(max_num_time_slices):
+                for qpu_name in self.qpu_op_dict:
+                    #if QPU still has instructions to carry out:
+                    if time_slice < len(self.qpu_op_dict[qpu_name]):
+                    #strictly less than because python indexes from 0
+                        #signalling subprotocols to start the next time slice
+                        self.send_signal(self.start_time_slice_label)
+                        #waiting on subprotocols to complete time slice
+                        expr = expr & self.await_signal(
+                                        self.subprotocols[f'{qpu_name}_OS'], 
+                                        self.finished_time_slice_label)
+                yield expr
+                #re-initialising
+                expr = evexpr_dummy 
+                dummy_entity._schedule_now(evtype_dummy)
+            break #exiting outer while loop once for loops are done
+
+
+
+
+
+
+#Correcting occupies a qubit because that needs to be used as the control for 
+#a cnot etc but the bsm frees one if done to teleport a comm_qubit
+
+#I am assuming:
+#1) The input list of gate tuples is loosely ordered like in a circuit diagram
+#2) That there is only one remote gate per node on a time slice. This is by 
+#construction and so is not really an assumption. All of that said, it is 
+#actually possible to have multiple remote gates on a node if the compiler 
+#allows it. In that case many of the safeguards here will not work and so you 
+#need the compiler to have properly accounted for resources.
+#3) For now, gates cannot be done in parallel with receiving entanglement. This
+#is probably physically realistic anyway.
+#4) At the moment, unlike the CollComm protocol explored by the Santa Barbara
+#group, everything is quite coupled to the comm-qubits. This is not completely
 #general 